

import threading
from typing import Any, Dict, Optional

from fastapi import Depends
from fastapi.responses import StreamingResponse

from gws_core.config.config_dto import ConfigSimpleDTO
from gws_core.config.param.param_types import ParamSpecDTO
from gws_core.core.model.model_dto import BaseModelDTO
from gws_core.core.utils.response_helper import ResponseHelper
from gws_core.entity_navigator.entity_navigator_dto import ImpactResultDTO
from gws_core.entity_navigator.entity_navigator_service import \
    EntityNavigatorService
from gws_core.impl.rich_text.rich_text_types import RichTextDTO
from gws_core.io.io_spec import IOSpecDTO
from gws_core.model.typing_style import TypingStyle
from gws_core.process.process_dto import ProcessDTO
from gws_core.protocol.protocol_dto import (AddConnectorDTO, ProtocolDTO,
                                            ProtocolUpdateDTO)
from gws_core.protocol.protocol_layout import (ProcessLayoutDTO,
                                               ProtocolLayoutDTO)
from gws_core.scenario_template.scenario_template_dto import \
    ScenarioTemplateDTO

from ..community.community_dto import (CommunityAgentDTO,
                                       CommunityCreateAgentDTO,
                                       CommunityGetAgentsBody)
from ..config.param.param_types import ParamSpecVisibilty
from ..core_controller import core_app
from ..user.auth_service import AuthService
from .protocol_service import ProtocolService

# use to prevent multiple request to modify a protocol at the same time, they will be queued
# this is because protocol load can be long if there is a lot of process so second request can start
# before the first one is finished so this will break the protocol processes.
# this is not the best solution but it's a quick fix
update_lock = threading.Lock()


@core_app.get("/protocol/{id_}", tags=["Protocol"], summary="Get a protocol")
def get_a_protocol(id_: str,
                   _=Depends(AuthService.check_user_access_token)) -> ProtocolDTO:
    """
    Retrieve a protocol

    - **id_**: the id_ of the protocol
    """

    return ProtocolService.get_by_id_and_check(id_).to_protocol_dto()


@core_app.post("/protocol/{id_}/add-process/{process_typing_name}", tags=["Protocol"],
               summary="Add a process to a protocol")
def add_process(id_: str,
                process_typing_name: str,
                _=Depends(AuthService.check_user_access_token)) -> ProtocolUpdateDTO:
    with update_lock:
        return ProtocolService.add_process_to_protocol_id(
            protocol_id=id_,
            process_typing_name=process_typing_name
        ).to_dto()


@core_app.post("/protocol/{id_}/add-empty-protocol", tags=["Protocol"],
               summary="Add an empty protocol to a protocol")
def add_empty_protocol(id_: str,
                       _=Depends(AuthService.check_user_access_token)) -> ProtocolUpdateDTO:
    with update_lock:
        return ProtocolService.add_empty_protocol_to_protocol_id(
            protocol_id=id_,
        ).to_dto()


@core_app.post("/protocol/{id_}/duplicate-process/{process_instance_name}", tags=["Protocol"],
               summary="Duplicate process in protocol")
def duplicate_process(id_: str,
                      process_instance_name: str,
                      _=Depends(AuthService.check_user_access_token)) -> ProtocolUpdateDTO:
    """
    Add a duplication of a process to a protocol
    """

    with update_lock:
        return ProtocolService.duplicate_process_to_protocol_id(
            protocol_id=id_,
            process_instance_name=process_instance_name
        ).to_dto()


@core_app.post("/protocol/{id_}/add-community-agent/{agent_version_id}", tags=["Protocol"],
               summary="Add a community agent to a protocol")
def add_community_agent(id_: str,
                        agent_version_id: str,
                        _=Depends(AuthService.check_user_access_token)) -> ProtocolUpdateDTO:
    """
    Add a constellab community agent to a protocol
    """
    with update_lock:
        return ProtocolService.add_agent_to_protocol_id_by_agent_version_id(id_, agent_version_id).to_dto()


@core_app.post("/protocol/get-community-available-spaces", tags=["Protocol"],
               summary="Get community spaces available for the protocol")
def get_community_available_space(_=Depends(AuthService.check_user_access_token)) -> Any:
    """
    Add a constellab community agent to a protocol
    """
    return ProtocolService.get_community_available_space()


@core_app.post("/protocol/get-community-available-agents", tags=["Protocol"],
               summary="Get community agents available for the protocol")
def get_community_available_agents(page: int,
                                   number_of_items_per_page: int,
                                   body: CommunityGetAgentsBody,
                                   _=Depends(AuthService.check_user_access_token)) -> Any:
    """
    Add a constellab community agent to a protocol
    """
    return ProtocolService.get_community_available_agents(
        body.spacesFilter, body.titleFilter, body.personalOnly,
        page, number_of_items_per_page)


@core_app.get("/protocol/get-current-agent/{agent_version_id}", tags=["Protocol"],
              summary="Get community agent by agent version id")
def get_community_agent(agent_version_id: str,
                        _=Depends(AuthService.check_user_access_token)) -> CommunityAgentDTO:
    return ProtocolService.get_community_agent(agent_version_id)


@core_app.post("/protocol/{id}/create-community-agent", tags=["Protocol"],
               summary="Create a community agent in community")
def create_community_agent(id: str,
                           form_data: CommunityCreateAgentDTO,
                           _=Depends(AuthService.check_user_access_token)) -> Any:
    """
    Create a constellab community agent
    """
    return ProtocolService.create_community_agent(id, form_data)


@core_app.post("/protocol/{id}/fork-community-agent/{agent_version_id}", tags=["Protocol"],
               summary="Fork into a new community agent")
def fork_community_agent(id: str,
                         form_data: CommunityCreateAgentDTO,
                         agent_version_id: str,
                         _=Depends(AuthService.check_user_access_token)) -> Any:
    """
    Create a constellab community agent
    """
    return ProtocolService.fork_community_agent(id, form_data, agent_version_id)


@core_app.post("/protocol/{id}/add-version-to-community-agent/{agent_id}", tags=["Protocol"],
               summary="Create a community agent in community")
def create_new_community_agent_version(id: str,
                                       agent_id: str,
                                       _=Depends(AuthService.check_user_access_token)) -> Any:
    """
    Create a new constellab community agent version
    """
    return ProtocolService.create_community_agent_version(id, agent_id)


@core_app.post("/protocol/{id_}/add-process/{process_typing_name}/connected-to-output/{process_name}/{port_name}",
               tags=["Protocol"],
               summary="Add a process to a protocol connected to a selected output")
def add_process_connected_to_output(id_: str,
                                    process_typing_name: str,
                                    process_name: str,
                                    port_name: str,
                                    _=Depends(AuthService.check_user_access_token)) -> ProtocolUpdateDTO:
    """
    Add a process to a protocol
    """
    with update_lock:
        return ProtocolService.add_process_connected_to_output(
            protocol_id=id_,
            process_typing_name=process_typing_name,
            output_process_name=process_name,
            output_port_name=port_name
        ).to_dto()


@core_app.post("/protocol/{id_}/add-process/{process_typing_name}/connected-to-input/{process_name}/{port_name}",
               tags=["Protocol"],
               summary="Add a process to a protocol connected to a selected input")
def add_process_connected_to_input(id_: str,
                                   process_typing_name: str,
                                   process_name: str,
                                   port_name: str,
                                   _=Depends(AuthService.check_user_access_token)) -> ProtocolUpdateDTO:
    """
    Add a process to a protocol
    """
    with update_lock:
        return ProtocolService.add_process_connected_to_input(
            protocol_id=id_,
            process_typing_name=process_typing_name,
            input_process_name=process_name,
            input_port_name=port_name
        ).to_dto()


@core_app.delete("/protocol/{id_}/process/{process_instance_name}", tags=["Protocol"],
                 summary="Delete a process of a protocol")
def delete_process(id_: str,
                   process_instance_name: str,
                   _=Depends(AuthService.check_user_access_token)) -> ProtocolUpdateDTO:
    with update_lock:
        return ProtocolService.delete_process_of_protocol_id(
            protocol_id=id_,
            process_instance_name=process_instance_name
        ).to_dto()


@core_app.put("/protocol/{id_}/process/{process_instance_name}/reset", tags=["Protocol"],
              summary="Reset a process of a protocol")
def reset_process(id_: str,
                  process_instance_name: str,
                  _=Depends(AuthService.check_user_access_token)) -> ProtocolUpdateDTO:
    with update_lock:
        return EntityNavigatorService.reset_process_of_protocol_id(
            protocol_id=id_,
            process_instance_name=process_instance_name).to_dto()


@core_app.get("/protocol/{id_}/process/{process_instance_name}/reset/check-impact", tags=["Protocol"],
              summary="Reset a process of a protocol")
def check_impact_for_process_reset(id_: str,
                                   process_instance_name: str,
                                   _=Depends(AuthService.check_user_access_token)) -> ImpactResultDTO:
    return EntityNavigatorService.check_impact_for_process_reset(
        protocol_id=id_,
        process_instance_name=process_instance_name).to_dto()


@core_app.put("/protocol/{id_}/process/{process_instance_name}/run", tags=["Protocol"],
              summary="Run a process of a protocol")
def run_process(id_: str,
                process_instance_name: str,
                _=Depends(AuthService.check_user_access_token)) -> ProtocolUpdateDTO:
    return ProtocolService.run_process(
        protocol_id=id_,
        process_instance_name=process_instance_name
    ).to_dto()


########################## CONNECTORS #####################


@core_app.post("/protocol/{id_}/connector", tags=["Protocol"],
               summary="Add a connector between 2 process of a protocol")
def add_connector(id_: str,
                  connector: AddConnectorDTO,
                  _=Depends(AuthService.check_user_access_token)) -> ProtocolUpdateDTO:
    with update_lock:
        return ProtocolService.add_connector_to_protocol_id(
            protocol_id=id_,
            from_process_name=connector.output_process_name,
            from_port_name=connector.output_port_name,
            to_process_name=connector.input_process_name,
            to_port_name=connector.input_port_name,
        ).to_dto()


@core_app.delete("/protocol/{id_}/connector/{dest_process_name}/{dest_process_port_name}", tags=["Protocol"],
                 summary="Delete a connector in a protocol")
def delete_connector(id_: str,
                     dest_process_name: str,
                     dest_process_port_name: str,
                     _=Depends(AuthService.check_user_access_token)) -> ProtocolUpdateDTO:
    with update_lock:
        return ProtocolService.delete_connector_of_protocol(
            protocol_id=id_,
            dest_process_name=dest_process_name,
            dest_process_port_name=dest_process_port_name
        ).to_dto()


########################## CONFIG #####################
@core_app.put("/protocol/{id_}/process/{process_instance_name}/config", tags=["Protocol"],
              summary="Configure a process of a protocol")
def configure_process(id_: str,
                      process_instance_name: str,
                      config_values: dict,
                      _=Depends(AuthService.check_user_access_token)) -> ProtocolUpdateDTO:
    with update_lock:
        return ProtocolService.configure_process(
            protocol_id=id_, process_instance_name=process_instance_name, config_values=config_values).to_dto()


@core_app.put("/protocol/{id_}/process/{process_instance_name}/code-params-visibility/{visibility}", tags=["Protocol"],
              summary="Update process code params visibility")
def update_code_params_visitility(id_: str,
                                  process_instance_name: str,
                                  visibility: ParamSpecVisibilty,
                                  _=Depends(AuthService.check_user_access_token)) -> ProcessDTO:
    with update_lock:
        return ProtocolService.update_code_params_visitility(
            protocol_id=id_, process_instance_name=process_instance_name, new_visibility=visibility
        )


########################## INTERFACE / OUTERFACE #####################


@core_app.post("/protocol/{id_}/interface/{target_process_name}/{target_port_name}", tags=["Protocol"],
               summary="Add an interface")
def add_interface(id_: str,
                  target_process_name: str,
                  target_port_name: str,
                  _=Depends(AuthService.check_user_access_token)) -> ProtocolUpdateDTO:
    with update_lock:
        return ProtocolService.add_interface_to_protocol_id(
            id_, target_process_name, target_port_name).to_dto()


@core_app.post("/protocol/{id_}/outerface/{target_process_name}/{target_port_name}", tags=["Protocol"],
               summary="Add an outerface")
def add_outerface(id_: str,
                  target_process_name: str,
                  target_port_name: str,
                  _=Depends(AuthService.check_user_access_token)) -> ProtocolUpdateDTO:
    with update_lock:
        return ProtocolService.add_outerface_to_protocol_id(
            id_, target_process_name, target_port_name).to_dto()


@core_app.delete("/protocol/{id_}/interface/{interface_name}", tags=["Protocol"],
                 summary="Delete an interface")
def delete_interface(id_: str,
                     interface_name: str,
                     _=Depends(AuthService.check_user_access_token)) -> ProtocolUpdateDTO:
    with update_lock:
        return ProtocolService.delete_interface_of_protocol_id(
            id_, interface_name).to_dto()


@core_app.delete("/protocol/{id_}/outerface/{outerface_name}", tags=["Protocol"],
                 summary="Delete an outerface")
def delete_outerface(id_: str,
                     outerface_name: str,
                     _=Depends(AuthService.check_user_access_token)) -> ProtocolUpdateDTO:
    with update_lock:
        return ProtocolService.delete_outerface_of_protocol_id(
            id_, outerface_name).to_dto()


########################## SPECIFIC PROCESS #####################

@core_app.post("/protocol/{id_}/add-resource/{resource_id}/{process_name}/{input_port_name}", tags=["Protocol"],
               summary="Add a resource link to a process' input")
def add_input_resource_to_process_input(id_: str,
                                        resource_id: str,
                                        process_name: str,
                                        input_port_name: str,
                                        _=Depends(AuthService.check_user_access_token)) -> ProtocolUpdateDTO:
    with update_lock:
        return ProtocolService.add_input_resource_to_process_input(
            protocol_id=id_, resource_id=resource_id, process_name=process_name,
            input_port_name=input_port_name).to_dto()


@core_app.post("/protocol/{id_}/add-resource/{resource_id}", tags=["Protocol"],
               summary="Add a resource link to a process' input")
def add_input_resource_to_protocol(id_: str,
                                   resource_id: str,
                                   _=Depends(AuthService.check_user_access_token)) -> ProtocolUpdateDTO:
    with update_lock:
        return ProtocolService.add_input_resource_to_protocol_id(
            protocol_id=id_, resource_id=resource_id).to_dto()


@core_app.post("/protocol/{id_}/add-output/{process_name}/{output_port_name}", tags=["Protocol"],
               summary="Add an output task link a process' output")
def add_output_task_to_process_ouput(id_: str,
                                     process_name: str,
                                     output_port_name: str,
                                     _=Depends(AuthService.check_user_access_token)) -> ProtocolUpdateDTO:
    with update_lock:
        return ProtocolService.add_output_task_to_process_ouput(
            protocol_id=id_, process_name=process_name, output_port_name=output_port_name).to_dto()


@core_app.post("/protocol/{id_}/add-viewer/{process_name}/{output_port_name}", tags=["Protocol"],
               summary="Add a viewer link a process' output")
def add_viewer_to_process_ouput(id_: str,
                                process_name: str,
                                output_port_name: str,
                                _=Depends(AuthService.check_user_access_token)) -> ProtocolUpdateDTO:
    with update_lock:
        return ProtocolService.add_viewer_to_process_output(
            protocol_id=id_, process_name=process_name, output_port_name=output_port_name).to_dto()


@core_app.post("/protocol/{id_}/add-template/{scenario_template_id}", tags=["Protocol"],
               summary="Add a viewer link a process' output")
def add_scenario_template_to_protocol(id_: str,
                                      scenario_template_id: str,
                                      _=Depends(AuthService.check_user_access_token)) -> ProtocolUpdateDTO:
    with update_lock:
        return ProtocolService.add_scenario_template_to_protocol(
            protocol_id=id_, scenario_template_id=scenario_template_id).to_dto()


########################## LAYOUT #####################
@core_app.put("/protocol/{id_}/layout", tags=["Protocol"],
              summary="Save the layout of a protocol")
def save_layout(id_: str,
                layout_dict: ProtocolLayoutDTO,
                _=Depends(AuthService.check_user_access_token)) -> None:
    ProtocolService.save_layout(id_, layout_dict)


@core_app.put("/protocol/{id_}/layout/process/{process_name}", tags=["Protocol"],
              summary="Save the layout of 1 process in a protocol")
def save_process_layout(id_: str,
                        process_name: str,
                        layout_dict: ProcessLayoutDTO,
                        _=Depends(AuthService.check_user_access_token)) -> None:
    ProtocolService.save_process_layout(id_, process_name, layout_dict)


@core_app.put("/protocol/{id_}/layout/interface/{interface_name}", tags=["Protocol"],
              summary="Save the layout of 1 interface in a protocol")
def save_interface_layout(id_: str,
                          interface_name: str,
                          layout_dict: ProcessLayoutDTO,
                          _=Depends(AuthService.check_user_access_token)) -> None:
    ProtocolService.save_interface_layout(id_, interface_name, layout_dict)


@core_app.put("/protocol/{id_}/layout/outerface/{outerface_name}", tags=["Protocol"],
              summary="Save the layout of 1 outerface in a protocol")
def save_outerface_layout(id_: str,
                          outerface_name: str,
                          layout_dict: ProcessLayoutDTO,
                          _=Depends(AuthService.check_user_access_token)) -> None:
    ProtocolService.save_outerface_layout(id_, outerface_name, layout_dict)


########################## DYNAMIC PORTS #####################
@core_app.post("/protocol/{id_}/process/{process_name}/dynamic-input", tags=["Protocol"],
               summary="Add a dynamic port to a process")
def add_dynamic_input_port_to_process(id_: str,
                                      process_name: str,
                                      _=Depends(AuthService.check_user_access_token)) -> ProtocolUpdateDTO:
    with update_lock:
        return ProtocolService.add_dynamic_input_port_to_process(
            id_, process_name).to_dto()


@core_app.post("/protocol/{id_}/process/{process_name}/dynamic-output", tags=["Protocol"],
               summary="Add a dynamic port to a process")
def add_dynamic_output_port_to_process(id_: str,
                                       process_name: str,
                                       _=Depends(AuthService.check_user_access_token)) -> ProtocolUpdateDTO:
    with update_lock:
        return ProtocolService.add_dynamic_output_port_to_process(
            id_, process_name).to_dto()


@core_app.delete("/protocol/{id_}/process/{process_name}/dynamic-input/{port_name}", tags=["Protocol"],
                 summary="Delete a dynamic port of a process")
def delete_dynamic_input_port_of_process(id_: str,
                                         process_name: str,
                                         port_name: str,
                                         _=Depends(AuthService.check_user_access_token)) -> ProtocolUpdateDTO:
    with update_lock:
        return ProtocolService.delete_dynamic_input_port_of_process(id_, process_name, port_name).to_dto()


@core_app.delete("/protocol/{id_}/process/{process_name}/dynamic-output/{port_name}", tags=["Protocol"],
                 summary="Delete a dynamic port of a process")
def delete_dynamic_output_port_of_process(id_: str,
                                          process_name: str,
                                          port_name: str,
                                          _=Depends(AuthService.check_user_access_token)) -> ProtocolUpdateDTO:
    with update_lock:
        return ProtocolService.delete_dynamic_output_port_of_process(id_, process_name, port_name).to_dto()


@core_app.put("/protocol/{id_}/process/{process_name}/dynamic-input/{port_name}", tags=["Protocol"],
              summary="Update a dynamic port of a process")
def update_dynamic_input_port_of_process(id_: str,
                                         process_name: str,
                                         port_name: str,
                                         io_spec: IOSpecDTO,
                                         _=Depends(AuthService.check_user_access_token)) -> ProtocolUpdateDTO:
    print(process_name, port_name, io_spec)
    with update_lock:
        return ProtocolService.update_dynamic_input_port_of_process(id_, process_name, port_name, io_spec).to_dto()


@core_app.put("/protocol/{id_}/process/{process_name}/dynamic-output/{port_name}", tags=["Protocol"],
              summary="Update a dynamic port of a process")
def update_dynamic_output_port_of_process(id_: str,
                                          process_name: str,
                                          port_name: str,
                                          io_spec: IOSpecDTO,
                                          _=Depends(AuthService.check_user_access_token)) -> ProtocolUpdateDTO:
    with update_lock:
        return ProtocolService.update_dynamic_output_port_of_process(id_, process_name, port_name, io_spec).to_dto()


########################## OTHERS  #####################
class UpdateProcessNameDTO(BaseModelDTO):
    new_name: str


@core_app.put("/protocol/{id_}/process/{process_name}/rename", tags=["Protocol"],
              summary="Rename a process of a protocol")
def rename_process(id_: str,
                   process_name: str,
                   new_name: UpdateProcessNameDTO,
                   _=Depends(AuthService.check_user_access_token)) -> ProcessDTO:
    with update_lock:
        return ProtocolService.rename_process(id_, process_name,
                                              new_name.new_name).to_dto()


@core_app.put("/protocol/{id_}/process/{process_name}/style", tags=["Protocol"],
              summary="Update the style of a process of a protocol")
def update_process_style(id_: str,
                         process_name: str,
                         style: TypingStyle,
                         _=Depends(AuthService.check_user_access_token)) -> ProcessDTO:
    with update_lock:
        return ProtocolService.update_process_style(id_, process_name,
                                                    style).to_dto()

########################## TEMPLATE #####################


class CreateScenarioTemplate(BaseModelDTO):
    name: str = None
    description: Optional[RichTextDTO] = None


@core_app.post("/protocol/{id_}/template", tags=["Protocol"],
               summary="Create a template from a protocol")
def create_template(id_: str,
                    template: CreateScenarioTemplate,
                    _=Depends(AuthService.check_user_access_token)) -> ScenarioTemplateDTO:
    return ProtocolService.create_scenario_template_from_id(id_, template.name, template.description).to_dto()


@core_app.get("/protocol/{id_}/template/download", tags=["Protocol"],
              summary="Download a template from a protocol")
def download_template(id_: str,
                      _=Depends(AuthService.check_user_access_token)) -> StreamingResponse:
    template = ProtocolService.generate_scenario_template(id_)
<<<<<<< HEAD
    return ResponseHelper.create_file_response_from_str(template.to_export_dto().json(), template.name + '.json')


########################## DYNAMIC PARAM #####################
@core_app.get("/protocol/{id_}/process/{process_name}/get-param-spec-types", tags=["Protocol"],
              summary="Get param spec types")
def get_dynamic_param_allowed_param_spec_types(
        id_: str,
        process_name: str,
        _=Depends(AuthService.check_user_access_token)) -> Dict:
    return ProtocolService.get_dynamic_param_allowed_param_spec_types(protocol_id=id_, process_name=process_name)


@core_app.post("/protocol/{id_}/process/{process_name}/{config_spec_name}/dynamic-param-spec/{param_name}",
               tags=["Protocol"],
               summary="Add a dynamic param of a process")
def add_dynamic_param_spec_of_process(id_: str,
                                      process_name: str,
                                      config_spec_name: str,
                                      param_name: str,
                                      spec_dto: ParamSpecDTO,
                                      _=Depends(AuthService.check_user_access_token)) -> ConfigSimpleDTO:

    with update_lock:
        return ProtocolService.add_dynamic_param_spec_of_process(
            id_, process_name, config_spec_name, param_name, spec_dto)


@core_app.put("/protocol/{id_}/process/{process_name}/{config_spec_name}/dynamic-param-spec/{param_name}",
              tags=["Protocol"],
              summary="Update a dynamic param of a process")
def update_dynamic_param_spec_of_process(id_: str,
                                         process_name: str,
                                         config_spec_name: str,
                                         param_name: str,
                                         spec_dto: ParamSpecDTO,
                                         _=Depends(AuthService.check_user_access_token)) -> ConfigSimpleDTO:

    with update_lock:
        return ProtocolService.update_dynamic_param_spec_of_process(
            id_, process_name, config_spec_name, param_name, spec_dto)


@core_app.put(
    "/protocol/{id_}/process/{process_name}/{config_spec_name}/dynamic-param-spec/{param_name}/rename-and-update/{new_param_name}",
    tags=["Protocol"],
    summary="Rename and update a dynamic param of a process")
def rename_and_update_dynamic_param_spec_of_process(
    id_: str, process_name: str, config_spec_name: str, param_name: str, new_param_name: str,
        spec_dto: ParamSpecDTO, _=Depends(AuthService.check_user_access_token)) -> ConfigSimpleDTO:
    with update_lock:
        return ProtocolService.rename_and_update_dynamic_param_spec_of_process(
            id_, process_name, config_spec_name, param_name, new_param_name, spec_dto)


@core_app.delete("/protocol/{id_}/process/{process_name}/{config_spec_name}/dynamic-param-spec/{param_name}",
                 tags=["Protocol"],
                 summary="Remove a dynamic param of a process")
def remove_dynamic_param_spec_of_process(id_: str,
                                         process_name: str,
                                         config_spec_name: str,
                                         param_name: str,
                                         _=Depends(AuthService.check_user_access_token)) -> ConfigSimpleDTO:

    with update_lock:
        return ProtocolService.remove_dynamic_param_spec_of_process(
            id_, process_name, config_spec_name, param_name)
=======
    return ResponseHelper.create_file_response_from_str(template.to_export_dto().to_json_str(), template.name + '.json')
>>>>>>> 503403c8
<|MERGE_RESOLUTION|>--- conflicted
+++ resolved
@@ -554,7 +554,6 @@
 def download_template(id_: str,
                       _=Depends(AuthService.check_user_access_token)) -> StreamingResponse:
     template = ProtocolService.generate_scenario_template(id_)
-<<<<<<< HEAD
     return ResponseHelper.create_file_response_from_str(template.to_export_dto().json(), template.name + '.json')
 
 
@@ -621,7 +620,4 @@
 
     with update_lock:
         return ProtocolService.remove_dynamic_param_spec_of_process(
-            id_, process_name, config_spec_name, param_name)
-=======
-    return ResponseHelper.create_file_response_from_str(template.to_export_dto().to_json_str(), template.name + '.json')
->>>>>>> 503403c8
+            id_, process_name, config_spec_name, param_name)