

import os
from copy import deepcopy
from typing import Dict, List

from peewee import BigIntegerField, CharField

from gws_core.brick.brick_helper import BrickHelper
from gws_core.config.config import Config
from gws_core.core.classes.enum_field import EnumField
from gws_core.core.db.sql_migrator import SqlMigrator
from gws_core.core.utils.date_helper import DateHelper
from gws_core.folder.space_folder import SpaceFolder
from gws_core.impl.file.file_helper import FileHelper
from gws_core.impl.file.file_r_field import FileRField
from gws_core.impl.file.fs_node import FSNode
from gws_core.impl.file.fs_node_model import FSNodeModel
from gws_core.impl.rich_text.rich_text import RichText
from gws_core.impl.rich_text.rich_text_file_service import RichTextFileService
from gws_core.impl.rich_text.rich_text_types import (RichTextDTO,
                                                     RichTextObjectType)
from gws_core.impl.shell.virtual_env.venv_service import VEnvService
from gws_core.lab.lab_config_model import LabConfigModel
from gws_core.lab.monitor.monitor import Monitor
from gws_core.model.typing import Typing
from gws_core.model.typing_manager import TypingManager
from gws_core.model.typing_style import TypingStyle
from gws_core.note.note import Note, NoteScenario
from gws_core.note.note_view_model import NoteViewModel
from gws_core.note_template.note_template import NoteTemplate
from gws_core.process.process_model import ProcessModel
from gws_core.progress_bar.progress_bar import ProgressBar
from gws_core.protocol.protocol_model import ProtocolModel
from gws_core.resource.r_field.r_field import BaseRField
from gws_core.resource.resource import Resource
from gws_core.resource.resource_dto import ResourceOrigin
from gws_core.resource.resource_model import ResourceModel
from gws_core.resource.resource_set.resource_list_base import ResourceListBase
from gws_core.resource.resource_set.resource_set import ResourceSet
from gws_core.resource.view_config.view_config import ViewConfig
from gws_core.scenario.queue import Job
from gws_core.scenario.scenario import Scenario
from gws_core.scenario_template.scenario_template import ScenarioTemplate
from gws_core.scenario_template.scenario_template_factory import \
    ScenarioTemplateFactory
from gws_core.share.shared_scenario import SharedScenario
from gws_core.tag.entity_tag import EntityTag
from gws_core.tag.tag_key_model import TagKeyModel
from gws_core.tag.tag_value_model import TagValueModel
from gws_core.task.plug import Sink, Source
from gws_core.task.task_input_model import TaskInputModel
from gws_core.task.task_model import TaskModel
from gws_core.user.activity.activity import Activity
from gws_core.user.activity.activity_dto import (ActivityObjectType,
                                                 ActivityType)
from gws_core.user.user import User

from ...utils.logger import Logger
from ..brick_migrator import BrickMigration
from ..db_migration import brick_migration
from ..version import Version


@brick_migration('0.2.2', short_description='Adding deprecated columns to Typing')
class Migration022(BrickMigration):

    @classmethod
    def migrate(cls, from_version: Version, to_version: Version) -> None:

        migrator: SqlMigrator = SqlMigrator(Typing.get_db())

        migrator.add_column_if_not_exists(Typing, Typing.deprecated_since)
        migrator.add_column_if_not_exists(Typing, Typing.deprecated_message)
        migrator.migrate()


@brick_migration('0.2.3', short_description='Create LabConfigModel table and add lab_config_id to scenario')
class Migration023(BrickMigration):

    @classmethod
    def migrate(cls, from_version: Version, to_version: Version) -> None:
        LabConfigModel.create_table()

        migrator: SqlMigrator = SqlMigrator(Scenario.get_db())

        migrator.add_column_if_not_exists(Scenario, Scenario.lab_config)
        migrator.migrate()


@brick_migration('0.3.3', short_description='Create symbolic link in FsNodeModel and convert size to BigInt')
class Migration033(BrickMigration):

    @classmethod
    def migrate(cls, from_version: Version, to_version: Version) -> None:
        migrator: SqlMigrator = SqlMigrator(Typing.get_db())

        migrator.add_column_if_not_exists(
            FSNodeModel, FSNodeModel.is_symbolic_link)
        migrator.alter_column_type(
            FSNodeModel, FSNodeModel.size.column_name, BigIntegerField(null=True))
        migrator.migrate()


@brick_migration('0.3.8', short_description='Create lab config column in note table')
class Migration038(BrickMigration):

    @classmethod
    def migrate(cls, from_version: Version, to_version: Version) -> None:

        migrator: SqlMigrator = SqlMigrator(Note.get_db())

        migrator.add_column_if_not_exists(Note, Note.lab_config)
        migrator.migrate()


@brick_migration('0.3.9', short_description='Refactor io specs, add brick_version to process')
class Migration039(BrickMigration):

    @classmethod
    def migrate(cls, from_version: Version, to_version: Version) -> None:

        migrator: SqlMigrator = SqlMigrator(Typing.get_db())

        migrator.add_column_if_not_exists(Typing, Typing.brick_version)
        migrator.add_column_if_not_exists(TaskModel, TaskModel.brick_version_on_create)
        migrator.add_column_if_not_exists(
            ProtocolModel, ProtocolModel.brick_version_on_create)
        migrator.migrate()

        process_model_list: List[ProcessModel] = list(
            TaskModel.select()) + list(ProtocolModel.select())
        for process_model in process_model_list:

            try:
                output_resources: Dict[str, ResourceModel] = {}
                for port_name, port in process_model.outputs.ports.items():
                    output_resources[port_name] = port.get_resource_model()

                input_resources: Dict[str, ResourceModel] = {}
                for port_name, port in process_model.inputs.ports.items():
                    input_resources[port_name] = port.get_resource_model()

                # update io specs
                process_model.set_process_type(process_model.get_process_type())

                # set port output from output_resources
                for port_name, port in process_model.outputs.ports.items():
                    if port_name in output_resources:
                        port.set_resource_model(output_resources[port_name])
                process_model.data["outputs"] = process_model.outputs.to_dto().to_json_dict()

                # set port input from input_resources
                for port_name, port in process_model.inputs.ports.items():
                    if port_name in input_resources:
                        port.set_resource_model(input_resources[port_name])

                process_model.data["inputs"] = process_model.inputs.to_dto().to_json_dict()

                # set brick version
                typing = TypingManager.get_typing_from_name_and_check(
                    process_model.process_typing_name)
                process_model.brick_version_on_create = BrickHelper.get_brick_version(
                    typing.brick)
                process_model.save()
            except Exception as err:
                Logger.error(
                    f'Error while migrating process {process_model.id} : {err}')
                Logger.log_exception_stack_trace(err)


@brick_migration('0.3.10', short_description='Add source config in TaskModel - Add order to TagModel - Update tags columns content')
class Migration0310(BrickMigration):

    @classmethod
    def migrate(cls, from_version: Version, to_version: Version) -> None:

        migrator: SqlMigrator = SqlMigrator(Typing.get_db())

        migrator.add_column_if_not_exists(
            TaskModel, TaskModel.source_config_id)
        migrator.add_column_if_not_exists(TagKeyModel, TagKeyModel.order)
        migrator.migrate()

        task_models: List[TaskModel] = list(TaskModel.select().where(
            TaskModel.process_typing_name == Source.get_typing_name()))

        # Update source config in task models
        for task_model in task_models:
            resource_id = Source.get_resource_id_from_config(
                task_model.config.get_values())

            if resource_id is not None:
                resource: ResourceModel = ResourceModel.get_by_id(resource_id)
                task_model.source_config_id = resource.id if resource is not None else None
                task_model.save()

        # Update orders in tag models and set lowercase tag names
        tag_models: List[TagKeyModel] = list(TagKeyModel.select())

        order = 0
        raise Exception('This migration is not supported anymore')
        # for tag_model in tag_models:
        #     tag_model.order = order
        #     order += 1

        #     # force lower case to current tags and convert it to array
        #     values = set()
        #     # if the migration was not already done
        #     if not isinstance(tag_model.data['values'], list):
        #         for value in tag_model.data['values'].split(','):
        #             values.add(value.lower())

        #         tag_model.data['values'] = list(values)
        #         tag_model.save()


@brick_migration('0.3.12', short_description='Add parent resource to resource model')
class Migration0312(BrickMigration):
    @classmethod
    def migrate(cls, from_version: Version, to_version: Version) -> None:
        migrator: SqlMigrator = SqlMigrator(ResourceModel.get_db())

        migrator.add_column_if_not_exists(
            ResourceModel, ResourceModel.parent_resource_id)
        migrator.migrate()

        # Set the parent id for resource inside ResourceSet

        # retrieve all resource of type  ResourceListBase or children
        resource_models: List[ResourceModel] = list(
            ResourceModel.select_by_type_and_sub_types(ResourceListBase))
        for resource_model in resource_models:

            try:
                resource_set: ResourceSet = resource_model.get_resource()

                # loop through children to set the parent resource
                children_resources = resource_set.get_resource_models()
                for child_resource_model in children_resources:
                    # update the parent only if the resource was created by the same task than parent (meaning it was created with the resource set)
                    if resource_model.task_model == child_resource_model.task_model:
                        child_resource_model.parent_resource_id = resource_model
                        child_resource_model.save()
            except Exception as err:
                Logger.error(
                    f'Error while migrating resource {resource_model.id} : {err}')
                Logger.log_exception_stack_trace(err)


@brick_migration('0.3.13', short_description='Update orgin values of resources, add show_in_databox and generated_by_port_name columns. Add validated info to scenario and note')
class Migration0313(BrickMigration):

    @classmethod
    def migrate(cls, from_version: Version, to_version: Version) -> None:

        migrator: SqlMigrator = SqlMigrator(ResourceModel.get_db())

        migrator.add_column_if_not_exists(ResourceModel, ResourceModel.flagged)
        migrator.add_column_if_not_exists(
            ResourceModel, ResourceModel.generated_by_port_name)
        migrator.add_column_if_not_exists(Scenario, Scenario.validated_at)
        migrator.add_column_if_not_exists(Scenario, Scenario.validated_by)
        migrator.add_column_if_not_exists(Note, Note.validated_at)
        migrator.add_column_if_not_exists(Note, Note.validated_by)
        migrator.migrate()

        # retrieve all resource of type  ResourceListBase or children
        resource_models: List[ResourceModel] = list(ResourceModel.select())
        for resource_model in resource_models:

            try:
                # update orgin values
                # if resource_model.scenario is not None:
                #     if resource_model.scenario.type == ScenarioType.IMPORTER:
                #         resource_model.origin = ResourceOrigin.GENERATED
                #     elif resource_model.scenario.type == ScenarioType.TRANSFORMER:
                #         resource_model.origin = ResourceOrigin.GENERATED

                # set show_in_databox
                task_input_model: TaskInputModel = TaskInputModel.get_by_resource_model(
                    resource_model.id).first()
                # if the resource is used a input of a Sink task or the resource was uploaded
                if (task_input_model is not None and task_input_model.task_model.process_typing_name == Sink.get_typing_name()) or \
                        resource_model.origin == ResourceOrigin.UPLOADED:
                    resource_model.flagged = True

                # set generated by port name
                if resource_model.task_model is not None:
                    # If this is a child resource, take the parent id as generated by port name
                    resource_model_id = resource_model.id if resource_model.parent_resource_id is None else resource_model.parent_resource_id
                    # loop thourgh task output and check if the resource correspond to the resource in the port
                    for port_name, port in resource_model.task_model.outputs.ports.items():
                        if port.get_resource_model() and port.get_resource_model_id() == resource_model_id:
                            resource_model.generated_by_port_name = port_name
                            break

                resource_model.save()

            except Exception as err:
                Logger.error(
                    f'Error while migrating resource {resource_model.id} : {err}')
                Logger.log_exception_stack_trace(err)

        # update validated info to scenario and note
        scenario_models: List[Scenario] = list(Scenario.select())
        for scenario_model in scenario_models:
            if scenario_model.is_validated:
                scenario_model.validated_at = scenario_model.last_modified_at
                scenario_model.validated_by = scenario_model.last_modified_by
                scenario_model.save()

        note_models: List[Note] = list(Note.select())
        for note_model in note_models:
            if note_model.is_validated:
                note_model.validated_at = note_model.last_modified_at
                note_model.validated_by = note_model.last_modified_by
                note_model.save()


@brick_migration('0.3.14', short_description='Update table meta (tags)')
class Migration0314(BrickMigration):
    @classmethod
    def migrate(cls, from_version: Version, to_version: Version) -> None:
        pass
        # migration deprecated, tags are now stored in the resource model


@brick_migration('0.3.15', short_description='Add last_sync info to Scenario and Note')
class Migration0315(BrickMigration):

    @classmethod
    def migrate(cls, from_version: Version, to_version: Version) -> None:

        migrator: SqlMigrator = SqlMigrator(Scenario.get_db())
        migrator.add_column_if_not_exists(Scenario, Scenario.last_sync_at)
        migrator.add_column_if_not_exists(Scenario, Scenario.last_sync_by)
        migrator.add_column_if_not_exists(Note, Note.last_sync_at)
        migrator.add_column_if_not_exists(Note, Note.last_sync_by)
        migrator.migrate()

        scenarios: List[Scenario] = list(
            Scenario.select().where(Scenario.is_validated == True))
        for scenario in scenarios:
            scenario.last_sync_at = scenario.last_modified_at
            scenario.last_sync_by = scenario.last_modified_by
            scenario.save()

        notes: List[Note] = list(
            Note.select().where(Note.is_validated == True))
        for note in notes:
            note.last_sync_at = note.last_modified_at
            note.last_sync_by = note.last_modified_by
            note.save()


@brick_migration('0.3.16', short_description='Add tag to ViewConfig. Set tag length to varchar 255')
class Migration0316(BrickMigration):

    @classmethod
    def migrate(cls, from_version: Version, to_version: Version) -> None:

        migrator: SqlMigrator = SqlMigrator(ViewConfig.get_db())

        migrator.add_column_if_not_exists(ViewConfig, ViewConfig.tags)
        migrator.add_column_if_not_exists(ViewConfig, ViewConfig.is_favorite)
        migrator.rename_column_if_exists(
            ResourceModel, 'show_in_databox', 'flagged')
        migrator.alter_column_type(
            Scenario, Scenario.tags.column_name, CharField(null=True, max_length=255))
        migrator.alter_column_type(
            ResourceModel, ResourceModel.tags.column_name, CharField(null=True, max_length=255))
        migrator.migrate()


@brick_migration('0.4.1', short_description='Add started_at and finished_at to ProcessModel, refactor progress bar')
class Migration041(BrickMigration):

    @classmethod
    def migrate(cls, from_version: Version, to_version: Version) -> None:

        migrator: SqlMigrator = SqlMigrator(ProcessModel.get_db())
        migrator.add_column_if_not_exists(
            ProtocolModel, ProtocolModel.started_at)
        migrator.add_column_if_not_exists(
            ProtocolModel, ProtocolModel.ended_at)
        migrator.add_column_if_not_exists(TaskModel, TaskModel.started_at)
        migrator.add_column_if_not_exists(TaskModel, TaskModel.ended_at)
        migrator.add_column_if_not_exists(
            ProgressBar, ProgressBar.current_value)
        migrator.add_column_if_not_exists(ProgressBar, ProgressBar.started_at)
        migrator.add_column_if_not_exists(ProgressBar, ProgressBar.ended_at)
        migrator.migrate()

        # refactor progress bar
        progress_bars: List[ProgressBar] = list(ProgressBar.select())
        for progress_bar in progress_bars:
            progress_bar_data: dict = progress_bar.data

            if 'messages' not in progress_bar_data or 'value' not in progress_bar_data:
                continue

            progress_bar.current_value = progress_bar_data['value']

            messages: List[dict] = progress_bar_data['messages']

            if len(messages) > 0:
                started_at: str = messages[0]['datetime']
                progress_bar.started_at = DateHelper.from_str(
                    started_at,  "%Y-%m-%dT%H:%M:%S.%f")

                ended_at: str = messages[-1]['datetime']
                progress_bar.ended_at = DateHelper.from_str(
                    ended_at,  "%Y-%m-%dT%H:%M:%S.%f")

            # keep only messages
            progress_bar.data = {'messages': progress_bar_data['messages']}
            progress_bar.save()

        process_models: List[ProcessModel] = list(
            TaskModel.select()) + list(ProtocolModel.select())
        for process_model in process_models:
            process_model.started_at = process_model.progress_bar.started_at
            process_model.ended_at = process_model.progress_bar.ended_at
            process_model.save()


@brick_migration('0.4.2', short_description='Add ram to monitor')
class Migration042(BrickMigration):

    @classmethod
    def migrate(cls, from_version: Version, to_version: Version) -> None:

        migrator: SqlMigrator = SqlMigrator(Monitor.get_db())
        migrator.add_column_if_not_exists(Monitor, Monitor.ram_usage_total)
        migrator.add_column_if_not_exists(Monitor, Monitor.ram_usage_used)
        migrator.add_column_if_not_exists(Monitor, Monitor.ram_usage_percent)
        migrator.add_column_if_not_exists(Monitor, Monitor.ram_usage_free)
        migrator.migrate()


@brick_migration('0.4.3', short_description='Add shared info and brick_version to ResourceModel. Update FileRField')
class Migration043(BrickMigration):

    @classmethod
    def migrate(cls, from_version: Version, to_version: Version) -> None:

        migrator: SqlMigrator = SqlMigrator(ResourceModel.get_db())
        migrator.add_column_if_not_exists(
            ResourceModel, ResourceModel.brick_version)
        migrator.migrate()

        # set brick_version
        resource_models: List[ResourceModel] = list(ResourceModel.select())
        for resource_model in resource_models:
            try:
                if resource_model.brick_version == '':
                    resource_model.set_resource_typing_name(
                        resource_model.resource_typing_name)

                # update all the FileRField to store only the name of the file instead of the full path
                resource: Resource = resource_model.get_resource()
                properties: Dict[str,
                                 BaseRField] = resource.__get_resource_r_fields__()

                for key, r_field in properties.items():
                    if isinstance(r_field, FileRField):
                        value = resource.__kv_store__.get(key)
                        # if this is a path, we store only the name of the file
                        if FileHelper.exists_on_os(value):
                            # unlock the kv_store to update it directly
                            resource.__kv_store__._lock = False
                            resource.__kv_store__[key] = FileHelper.get_name(
                                value)
                            resource.__kv_store__._lock = True

                resource_model.save()
            except Exception as exception:
                Logger.error(
                    f'Error while setting brick_version for {resource_model.resource_typing_name}, resource id {resource_model.id} : {exception}')


@brick_migration('0.4.4', short_description='Update config spec json')
class Migration044(BrickMigration):

    @classmethod
    def migrate(cls, from_version: Version, to_version: Version) -> None:

        # update config json
        configs: List[Config] = list(Config.select())
        for config in configs:
            specs = config.data['specs']

            changed = False
            new_specs = {}

            for key, spec in specs.items():
                # if the spec was already updated
                if 'additional_info' in spec:
                    continue

                new_specs[key] = cls.update_config_spec_json(spec)
                changed = True

            if changed:
                config.data['specs'] = new_specs
                config.save()

    @classmethod
    def update_config_spec_json(cls, config_spec_json: dict) -> dict:
        copy: dict = deepcopy(config_spec_json)

        specs = {}

        # copy all basic fields
        for key in ['type', 'optional', 'visibility', 'default_value',
                    'human_name', 'short_description', 'unit', 'allowed_values']:
            if key in copy:
                specs[key] = copy.get(key)
                del copy[key]

        # handle param set recursively
        if 'param_set' in copy:
            param_set = {}
            for key, spec in copy['param_set'].items():
                param_set[key] = cls.update_config_spec_json(spec)

            # replace the param set in the copy
            copy['param_set'] = param_set

        # add the rest json to additional_info
        specs['additional_info'] = copy

        return specs


@brick_migration('0.4.5', short_description='Clean progress bar messages and set process id to not null')
class Migration045(BrickMigration):

    @classmethod
    def migrate(cls, from_version: Version, to_version: Version) -> None:
        # clean progress bar messages
        ProgressBar.delete().where(ProgressBar.process_id is None).execute()
        ProgressBar.delete().where(ProgressBar.process_id == '').execute()

        migrator: SqlMigrator = SqlMigrator(ProgressBar.get_db())
        # set process_id and process_typing_name to not null
        migrator.alter_column_type(
            ProgressBar, 'process_id', CharField(null=False, index=True))
        migrator.alter_column_type(
            ProgressBar, 'process_typing_name', CharField(null=False))
        # remove old index
        migrator.drop_index_if_exists(
            ProgressBar, 'progressbar_process_id_process_typing_name')
        # create a unique index on process_id
        migrator.add_index_if_not_exists(
            ProgressBar, 'gws_process_progress_bar_process_id', ['process_id'], True)
        migrator.migrate()


@brick_migration('0.5.0-beta.2', short_description='Update FsNode Rfield values')
class Migration050Beta1(BrickMigration):

    @classmethod
    def migrate(cls, from_version: Version, to_version: Version) -> None:

        resource_models: List[ResourceModel] = list(
            ResourceModel.get_by_types_and_sub([FSNode.get_typing_name()]))

        for resource_model in resource_models:
            try:
                resource_model.data['path'] = resource_model.fs_node_model.path
                resource_model.data['file_store_id'] = resource_model.fs_node_model.file_store_id
                resource_model.save()
            except Exception as exception:
                Logger.error(
                    f'Error while setting brick_version for {resource_model.resource_typing_name}, resource id {resource_model.id} : {exception}')


@brick_migration('0.5.0-beta.5', short_description='Add photo to user', authenticate_sys_user=False)
class Migration050Beta5(BrickMigration):

    @classmethod
    def migrate(cls, from_version: Version, to_version: Version) -> None:

        migrator: SqlMigrator = SqlMigrator(User.get_db())
        migrator.add_column_if_not_exists(User, User.photo)
        migrator.migrate()


@brick_migration('0.5.0', short_description='Add project to resource')
class Migration050(BrickMigration):

    @classmethod
    def migrate(cls, from_version: Version, to_version: Version) -> None:

        migrator: SqlMigrator = SqlMigrator(ResourceModel.get_db())
        migrator.add_column_if_not_exists(ResourceModel, ResourceModel.folder)
        migrator.migrate()

        resource_models: List[ResourceModel] = list(ResourceModel.select())

        for resource_model in resource_models:

            try:
                if resource_model.scenario and resource_model.scenario.folder:
                    resource_model.folder = resource_model.scenario.folder
                    resource_model.save()
            except Exception as exception:
                Logger.error(
                    f'Error while setting project for resource id {resource_model.id} : {exception}')


@brick_migration('0.5.2', short_description='Add elapsed time and second start to progress bar')
class Migration052(BrickMigration):

    @classmethod
    def migrate(cls, from_version: Version, to_version: Version) -> None:

        migrator: SqlMigrator = SqlMigrator(ProgressBar.get_db())
        migrator.add_column_if_not_exists(
            ProgressBar, ProgressBar.elapsed_time)
        migrator.add_column_if_not_exists(
            ProgressBar, ProgressBar.second_start)
        migrator.migrate()

        progress_bars: List[ProgressBar] = list(ProgressBar.select())
        for progress_bar in progress_bars:
            try:
                if progress_bar.elapsed_time is None:
                    progress_bar.elapsed_time = progress_bar.get_elapsed_time()
                    progress_bar.save()
            except Exception as exception:
                Logger.error(
                    f'Error while setting elapsed time for progress bar id {progress_bar.id} : {exception}')


@brick_migration('0.5.5', short_description='Remove transformer from view config, add GPU to monitor')
class Migration055(BrickMigration):

    @classmethod
    def migrate(cls, from_version: Version, to_version: Version) -> None:

        migrator: SqlMigrator = SqlMigrator(ViewConfig.get_db())
        migrator.drop_column_if_exists(ViewConfig, "transformers")
        migrator.add_column_if_not_exists(Monitor, Monitor.gpu_percent)
        migrator.add_column_if_not_exists(Monitor, Monitor.gpu_temperature)
        migrator.add_column_if_not_exists(Monitor, Monitor.gpu_memory_total)
        migrator.add_column_if_not_exists(Monitor, Monitor.gpu_memory_free)
        migrator.add_column_if_not_exists(Monitor, Monitor.gpu_memory_used)
        migrator.add_column_if_not_exists(Monitor, Monitor.gpu_memory_percent)
        migrator.migrate()


@brick_migration('0.5.7', short_description='Clean activity table, refactor io_specs')
class Migration057(BrickMigration):

    @classmethod
    def migrate(cls, from_version: Version, to_version: Version) -> None:

        # remove all activities related to protocol model
        Activity.delete().where(
            (Activity.object_type == "gws_core.protocol.protocol_model.ProtocolModel") &
            (Activity.activity_type == "CREATE")).execute()

        Activity.update(object_type=ActivityObjectType.SCENARIO.value).where(
            Activity.object_type == "gws_core.scenario.scenario.Scenario").execute()

        Activity.update(object_type=ActivityType.VALIDATE.value).where(
            Activity.activity_type == "VALIDATE_SCENARIO").execute()

        Activity.update(activity_type=ActivityType.RUN_SCENARIO.value).where(
            Activity.activity_type == "START").execute()

        Activity.update(object_type=ActivityObjectType.USER.value).where(
            Activity.object_type.is_null()).execute()

        migrator: SqlMigrator = SqlMigrator(Activity.get_db())
        migrator.drop_index_if_exists(Activity, "activity_activity_type")
        migrator.drop_index_if_exists(Activity, "activity_object_type")
        migrator.drop_index_if_exists(Activity, "activity_object_id")
        migrator.alter_column_type(Activity, Activity.object_type.column_name,
                                   EnumField(choices=ActivityType, null=False))
        migrator.alter_column_type(
            Activity, Activity.object_id.column_name, CharField(null=False, max_length=36))
        migrator.migrate()

        # refactor io specs
        process_models: List[TaskModel] = list(TaskModel.select())
        for process_model in process_models:
            try:
                modified: bool = False
                inputs = process_model.data["inputs"]
                if not 'is_dynamic' in inputs and not 'ports' in inputs:
                    # wrap the current inputs in ports
                    process_model.data["inputs"] = {
                        "is_dynamic": False,
                        "ports": inputs
                    }
                    modified = True

                outputs = process_model.data["outputs"]
                if not 'is_dynamic' in outputs and not 'ports' in outputs:
                    # wrap the current outputs in ports
                    process_model.data["outputs"] = {
                        "is_dynamic": False,
                        "ports": outputs
                    }
                    modified = True

                if modified:
                    process_model.save(skip_hook=True)

            except Exception as exception:
                Logger.error(
                    f'Error while setting process type for process id {process_model.id} : {exception}')


@brick_migration('0.7.3', short_description='Rename view config flagged to favorite and add run_brick_version to process_model. Simplify resource origin')
class Migration073(BrickMigration):

    @classmethod
    def migrate(cls, from_version: Version, to_version: Version) -> None:

        migrator: SqlMigrator = SqlMigrator(ViewConfig.get_db())
        migrator.rename_column_if_exists(ViewConfig, 'flagged', 'is_favorite')
        migrator.rename_column_if_exists(TaskModel, 'brick_version', 'brick_version_on_create')
        migrator.rename_column_if_exists(ProtocolModel, 'brick_version', 'brick_version_on_create')
        migrator.add_column_if_not_exists(TaskModel, TaskModel.brick_version_on_run)
        migrator.add_column_if_not_exists(ProtocolModel, ProtocolModel.brick_version_on_run)
        migrator.add_column_if_not_exists(Scenario, Scenario.creation_type)
        migrator.migrate()

        process_models: List[ProcessModel] = list(TaskModel.select()) + list(ProtocolModel.select())
        for process_model in process_models:
            if not process_model.brick_version_on_run:
                process_model.brick_version_on_run = process_model.brick_version_on_create
                process_model.save(skip_hook=True)

        ResourceModel.update(origin=ResourceOrigin.GENERATED).where(
            ResourceModel.origin.in_(["IMPORTED", "EXPORTED", "TRANSFORMED", "ACTIONS"])).execute()

        if Scenario.column_exists('type'):
            Scenario.get_db().execute_sql('UPDATE gws_scenario SET creation_type = "MANUAL" WHERE type = "SCENARIO"')
            Scenario.get_db().execute_sql('UPDATE gws_scenario SET creation_type = "AUTO" WHERE type in ("TRANSFORMER", "IMPORTER", "EXPORTER", "FS_NODE_EXTRACTOR", "RESOURCE_DOWNLOADER", "ACTIONS")')
            migrator = SqlMigrator(Scenario.get_db())
            migrator.drop_column_if_exists(Scenario, 'type')
            migrator.migrate()


@brick_migration('0.7.5', short_description='Add name to process model. Migrate protocol IOFaces. Add community agent version id column to Task model')
class Migration075(BrickMigration):

    @classmethod
    def migrate(cls, from_version: Version, to_version: Version) -> None:

        migrator: SqlMigrator = SqlMigrator(TaskModel.get_db())
        migrator.add_column_if_not_exists(TaskModel, TaskModel.name)
        migrator.add_column_if_not_exists(TaskModel, TaskModel.community_agent_version_id)
        migrator.add_column_if_not_exists(ProtocolModel, ProtocolModel.name)
        migrator.migrate()

        process_models: List[ProcessModel] = list(TaskModel.select()) + list(ProtocolModel.select())
        for process_model in process_models:
            if not process_model.name:
                process_type = TypingManager.get_typing_from_name(process_model.process_typing_name)
                if process_type:
                    process_model.name = process_type.human_name
                else:
                    process_model.name = process_model.instance_name
                process_model.save(skip_hook=True)

        # migrate scenario template to new name
        scenario_templates: List[ScenarioTemplate] = list(ScenarioTemplate.select())
        for scenario_template in scenario_templates:
            cls.migrate_scenario_template_recur(scenario_template.data)
            scenario_template.save(skip_hook=True)

        # simplify the json stored for interface and outerface
        protocol_models: List[ProtocolModel] = list(ProtocolModel.select())
        for protocol_model in protocol_models:
            cls.migrate_protocol_iofaces(protocol_model.data["graph"])
            protocol_model.save(skip_hook=True)

        # fix old activity type
        Activity.update(activity_type=ActivityType.STOP_SCENARIO.value).where(
            Activity.activity_type == "STOP").execute()

    @classmethod
    def migrate_scenario_template_recur(cls, protocol_graph: dict) -> None:
        for process_dto in protocol_graph["nodes"].values():
            if "name" not in process_dto:
                process_dto["name"] = process_dto["human_name"]

            if "process_type" not in process_dto:
                process_dto["process_type"] = {
                    "human_name": process_dto["human_name"],
                    "short_description": process_dto["short_description"]
                }

            if "human_name" in process_dto:
                del process_dto["human_name"]
            if "short_description" in process_dto:
                del process_dto["short_description"]

            if process_dto.get('graph') is not None and "nodes" in process_dto["graph"]:
                cls.migrate_scenario_template_recur(process_dto["graph"])
        cls.migrate_protocol_iofaces(protocol_graph)

    @classmethod
    def migrate_protocol_iofaces(cls, protocol_graph: dict) -> None:
        for interface in protocol_graph["interfaces"].values():
            if "to" in interface:
                interface["process_instance_name"] = interface["to"]["node"]
                interface["port_name"] = interface["to"]["port"]
                del interface["to"]
            if "from" in interface:
                del interface["from"]

        for outerface in protocol_graph["outerfaces"].values():
            if "from" in outerface:
                outerface["process_instance_name"] = outerface["from"]["node"]
                outerface["port_name"] = outerface["from"]["port"]
                del outerface["from"]
            if "to" in outerface:
                del outerface["to"]


@brick_migration('0.8.0-beta.1', short_description='Remove old rich text. Add style to entities.')
class Migration080Beta1(BrickMigration):

    @classmethod
    def migrate(cls, from_version: Version, to_version: Version) -> None:

        migrator: SqlMigrator = SqlMigrator(Note.get_db())
        migrator.drop_column_if_exists(Note, 'old_content')
        migrator.drop_column_if_exists(NoteTemplate, "old_content")
        migrator.drop_column_if_exists(Scenario, "old_description")
        migrator.drop_column_if_exists(ScenarioTemplate, "old_description")
        migrator.drop_column_if_exists(Typing, "icon")
        migrator.add_column_if_not_exists(Typing, Typing.style)
        migrator.add_column_if_not_exists(ViewConfig, ViewConfig.style)
        migrator.add_column_if_not_exists(ResourceModel, ResourceModel.style)
        migrator.add_column_if_not_exists(TaskModel, TaskModel.style)
        migrator.add_column_if_not_exists(ProtocolModel, ProtocolModel.style)

        migrator.migrate()

        scenario_templates: List[ScenarioTemplate] = list(ScenarioTemplate.select())
        for scenario_template in scenario_templates:
            cls.migrate_template_data(scenario_template.data)
            scenario_template.save(skip_hook=True)

    @classmethod
    def migrate_template_data(cls, graph: dict) -> None:
        for node in graph["nodes"].values():
            if "style" not in node:
                node["style"] = TypingStyle.default_task().to_json_dict()

            if node.get('graph'):
                cls.migrate_template_data(node["graph"])


@brick_migration('0.8.0', short_description='Delete virtual environments for new format. Remove external disk usage from monitor. Remove old tags columns.')
class Migration080(BrickMigration):

    @classmethod
    def migrate(cls, from_version: Version, to_version: Version) -> None:

        migrator: SqlMigrator = SqlMigrator(Scenario.get_db())
        migrator.drop_column_if_exists(Scenario, 'score')

        migrator.drop_column_if_exists(Monitor, 'external_disk_total')
        migrator.drop_column_if_exists(Monitor, 'external_disk_usage_used')
        migrator.drop_column_if_exists(Monitor, 'external_disk_usage_percent')
        migrator.drop_column_if_exists(Monitor, 'external_disk_usage_free')

        migrator.drop_column_if_exists(Scenario, 'tags')
        migrator.drop_column_if_exists(ScenarioTemplate, 'tags')
        migrator.drop_column_if_exists(ResourceModel, 'tags')
        migrator.drop_column_if_exists(ViewConfig, 'tags')

        migrator.add_column_if_not_exists(ResourceModel, ResourceModel.content_is_deleted)
        migrator.alter_column_type(SpaceFolder, SpaceFolder.title.column_name, CharField(null=False, max_length=100))

        migrator.migrate()

        # delete all virtual environments
        VEnvService.delete_all_venvs()


@brick_migration('0.8.4', short_description='Rename note template to document table. Migrate template protocol. Migrate note image')
class Migration084(BrickMigration):

    @classmethod
    def migrate(cls, from_version: Version, to_version: Version) -> None:

        migrator: SqlMigrator = SqlMigrator(NoteTemplate.get_db())

        migrator.rename_table_if_exists(NoteTemplate, "gws_note_template")
        migrator.migrate()

        scenario_templates: List[ScenarioTemplate] = list(
            ScenarioTemplate.select().where(ScenarioTemplate.version == 1))

        for scenario_template in scenario_templates:
            scenario_template.data = ScenarioTemplateFactory.migrate_data_from_1_to_3(scenario_template.data)
            scenario_template.version = 3
            scenario_template.save(skip_hook=True)

        # migrate note images
        notes: List[Note] = list(Note.select())
        for note in notes:
            cls._migrate_rich_text_image(note.content, RichTextObjectType.NOTE, note.id)

        # migrate document images
        note_templates: List[NoteTemplate] = list(NoteTemplate.select())
        for note_template in note_templates:
            cls._migrate_rich_text_image(note_template.content,
                                         RichTextObjectType.NOTE_TEMPLATE, note_template.id)

    @classmethod
    def _migrate_rich_text_image(
            cls, rich_text_dto: RichTextDTO, object_type: RichTextObjectType, object_id: str) -> None:

        rich_text = RichText(rich_text_dto)
        for figure in rich_text.get_figures_data():
            new_dir = RichTextFileService.get_object_dir_path(object_type, object_id)

            FileHelper.create_dir_if_not_exist(new_dir)
            new_path = os.path.join(new_dir, figure['filename'])
            old_path = os.path.join(RichTextFileService._get_dir_path(), figure['filename'])

            if FileHelper.exists_on_os(old_path) and not FileHelper.exists_on_os(new_path):
                FileHelper.copy_file(old_path, new_path)


@brick_migration('0.10.0', short_description='Rename project to folder.')
class Migration0100(BrickMigration):

    @classmethod
    def migrate(cls, from_version: Version, to_version: Version) -> None:

        migrator: SqlMigrator = SqlMigrator(ResourceModel.get_db())
        migrator.rename_table_if_exists(SpaceFolder, 'gws_project')
        migrator.rename_table_if_exists(Note, 'gws_report')
        migrator.rename_table_if_exists(NoteScenario, 'gws_report_experiment')
        migrator.rename_table_if_exists(NoteViewModel, 'gws_report_view')
        migrator.rename_table_if_exists(Scenario, 'gws_experiment')
        migrator.rename_table_if_exists(SharedScenario, 'gws_shared_experiment')
        migrator.rename_table_if_exists(NoteTemplate, 'gws_document_template')
        migrator.rename_table_if_exists(ScenarioTemplate, 'gws_protocol_template')
        migrator.migrate()

        migrator_2: SqlMigrator = SqlMigrator(ResourceModel.get_db())
        migrator_2.drop_column_if_exists(SpaceFolder, 'level_status')
        migrator_2.drop_column_if_exists(SpaceFolder, 'code')
        # rename all project id
        migrator_2.rename_column_if_exists(Note, 'project_id', 'folder_id')
        migrator_2.rename_column_if_exists(Scenario, 'project_id', 'folder_id')
        migrator_2.rename_column_if_exists(ResourceModel, 'project_id', 'folder_id')
        # rename all scenario_id
        migrator_2.rename_column_if_exists(ProtocolModel, 'experiment_id', 'scenario_id')
        migrator_2.rename_column_if_exists(TaskModel, 'experiment_id', 'scenario_id')
        migrator_2.rename_column_if_exists(Job, 'experiment_id', 'scenario_id')
        migrator_2.rename_column_if_exists(ResourceModel, 'experiment_id', 'scenario_id')
        migrator_2.rename_column_if_exists(TaskInputModel, 'experiment_id', 'scenario_id')
        migrator_2.rename_column_if_exists(ViewConfig, 'experiment_id', 'scenario_id')
        migrator_2.rename_column_if_exists(TaskModel, 'community_live_task_version_id', 'community_agent_version_id')
        migrator_2.migrate()

        # use manual query, rename column doesn't work for primary key
        if NoteScenario.column_exists('report_id'):
            NoteScenario.get_db().execute_sql('ALTER TABLE gws_note_scenario CHANGE report_id note_id VARCHAR(36) NOT NULL')

        if NoteViewModel.column_exists('report_id'):
            NoteViewModel.get_db().execute_sql('ALTER TABLE gws_note_view CHANGE report_id note_id VARCHAR(36) NOT NULL')

        if NoteScenario.column_exists('experiment_id'):
            NoteScenario.get_db().execute_sql('ALTER TABLE gws_note_scenario CHANGE experiment_id scenario_id VARCHAR(36) NOT NULL')

        ResourceModel.update(origin=ResourceOrigin.S3_FOLDER_STORAGE).where(
            ResourceModel.origin == "S3_PROJECT_STORAGE").execute()

        TagValueModel.update(tag_value='data-hub-storage').where(
            TagValueModel.tag_value == "projects-storage").execute()

        Activity.update(object_type=ActivityObjectType.NOTE.value).where(
            Activity.object_type == "NOTE").execute()

        # rename document_template_param to note_template_param
        Config.get_db().execute_sql("UPDATE gws_config SET data = REPLACE(data, 'document_template_param', 'note_template_param')")
        Config.get_db().execute_sql("UPDATE gws_task SET data = REPLACE(data, 'DocumentTemplateResource', 'NoteTemplateResource')")

        # rename report to note in objects
        Config.get_db().execute_sql("UPDATE gws_config SET data = REPLACE(data, 'report_param', 'note_param')")

        resource_renames = {
            'RESOURCE.gws_core.ReportResource': 'RESOURCE.gws_core.NoteResource',
            'RESOURCE.gws_core.ENoteResource': 'RESOURCE.gws_core.NoteResource',
            'RESOURCE.gws_core.DocumentTemplateResource': 'RESOURCE.gws_core.NoteTemplateResource',
        }

        for old_typing_name, new_typing_name in resource_renames.items():
            SqlMigrator.rename_resource_typing_name(ResourceModel.get_db(), old_typing_name, new_typing_name)

        # rename live tasks to agents
        agent_renames = {
            'TASK.gws_core.PyLiveTask': 'TASK.gws_core.PyAgent',
            'TASK.gws_core.PyCondaLiveTask': 'TASK.gws_core.PyCondaAgent',
            'TASK.gws_core.PyMambaLiveTask': 'TASK.gws_core.PyMambaAgent',
            'TASK.gws_core.PyPipenvLiveTask': 'TASK.gws_core.PyPipenvAgent',
            'TASK.gws_core.RCondaLiveTask': 'TASK.gws_core.RCondaAgent',
            'TASK.gws_core.RMambaLiveTask': 'TASK.gws_core.RMambaAgent',
            'TASK.gws_core.StreamlitLiveTask': 'TASK.gws_core.StreamlitAgent',
        }

        for old_typing_name, new_typing_name in agent_renames.items():
            SqlMigrator.rename_process_typing_name(ResourceModel.get_db(), old_typing_name, new_typing_name)

    @brick_migration('0.10.1', short_description='Migrate tags and user activity')
    class Migration0101(BrickMigration):

        @classmethod
        def migrate(cls, from_version: Version, to_version: Version) -> None:
            EntityTag.get_db().execute_sql("UPDATE gws_entity_tag SET entity_type = 'SCENARIO' WHERE entity_type = 'EXPERIMENT'")
            EntityTag.get_db().execute_sql("UPDATE gws_entity_tag SET entity_type = 'NOTE' WHERE entity_type = 'REPORT'")
            EntityTag.get_db().execute_sql("UPDATE gws_entity_tag SET origins = REPLACE(origins, 'EXPERIMENT_PROPAGATED', 'SCENARIO_PROPAGATED')")
            Activity.get_db().execute_sql("UPDATE gws_user_activity SET activity_type = 'RUN_SCENARIO' where activity_type = 'RUN_EXPERIMENT'")
            Activity.get_db().execute_sql("UPDATE gws_user_activity SET activity_type = 'DELETE_SCENARIO_INTERMEDIATE_RESOURCES' where activity_type = 'DELETE_EXPERIMENT_INTERMEDIATE_RESOURCES'")
            Activity.get_db().execute_sql("UPDATE gws_user_activity SET activity_type = 'STOP_SCENARIO' where activity_type = 'STOP_EXPERIMENT'")
            Activity.get_db().execute_sql("UPDATE gws_user_activity SET object_type = 'SCENARIO' where object_type = 'EXPERIMENT'")
            Activity.get_db().execute_sql("UPDATE gws_user_activity SET object_type = 'NOTE_TEMPLATE' where object_type = 'DOCUMENT_TEMPLATE'")
            Activity.get_db().execute_sql("UPDATE gws_user_activity SET object_type = 'NOTE' where object_type = 'REPORT'")

<<<<<<< HEAD
    @brick_migration('0.10.2', short_description='Migrate note')
=======
    @brick_migration('0.10.2', short_description='Migrate share link')
>>>>>>> f013331d
    class Migration0102(BrickMigration):

        @classmethod
        def migrate(cls, from_version: Version, to_version: Version) -> None:
<<<<<<< HEAD
            migrator: SqlMigrator = SqlMigrator(Note.get_db())
            migrator.add_column_if_not_exists(Note, Note.modifications)
            migrator.migrate()
=======
            EntityTag.get_db().execute_sql("UPDATE gws_share_link SET entity_type = 'SCENARIO' WHERE entity_type = 'EXPERIMENT'")

            # rename resource and agent in scenario template
            resource_renames = {
                'RESOURCE.gws_core.ReportResource': 'RESOURCE.gws_core.NoteResource',
                'RESOURCE.gws_core.ENoteResource': 'RESOURCE.gws_core.NoteResource',
                'RESOURCE.gws_core.DocumentTemplateResource': 'RESOURCE.gws_core.NoteTemplateResource',
            }

            for old_typing_name, new_typing_name in resource_renames.items():
                SqlMigrator.rename_resource_typing_name(ResourceModel.get_db(), old_typing_name, new_typing_name)

            agent_renames = {
                'TASK.gws_core.PyLiveTask': 'TASK.gws_core.PyAgent',
                'TASK.gws_core.PyCondaLiveTask': 'TASK.gws_core.PyCondaAgent',
                'TASK.gws_core.PyMambaLiveTask': 'TASK.gws_core.PyMambaAgent',
                'TASK.gws_core.PyPipenvLiveTask': 'TASK.gws_core.PyPipenvAgent',
                'TASK.gws_core.RCondaLiveTask': 'TASK.gws_core.RCondaAgent',
                'TASK.gws_core.RMambaLiveTask': 'TASK.gws_core.RMambaAgent',
                'TASK.gws_core.StreamlitLiveTask': 'TASK.gws_core.StreamlitAgent',
            }

            for old_typing_name, new_typing_name in agent_renames.items():
                SqlMigrator.rename_process_typing_name(ResourceModel.get_db(), old_typing_name, new_typing_name)
>>>>>>> f013331d
<|MERGE_RESOLUTION|>--- conflicted
+++ resolved
@@ -1033,20 +1033,11 @@
             Activity.get_db().execute_sql("UPDATE gws_user_activity SET object_type = 'NOTE_TEMPLATE' where object_type = 'DOCUMENT_TEMPLATE'")
             Activity.get_db().execute_sql("UPDATE gws_user_activity SET object_type = 'NOTE' where object_type = 'REPORT'")
 
-<<<<<<< HEAD
-    @brick_migration('0.10.2', short_description='Migrate note')
-=======
     @brick_migration('0.10.2', short_description='Migrate share link')
->>>>>>> f013331d
     class Migration0102(BrickMigration):
 
         @classmethod
         def migrate(cls, from_version: Version, to_version: Version) -> None:
-<<<<<<< HEAD
-            migrator: SqlMigrator = SqlMigrator(Note.get_db())
-            migrator.add_column_if_not_exists(Note, Note.modifications)
-            migrator.migrate()
-=======
             EntityTag.get_db().execute_sql("UPDATE gws_share_link SET entity_type = 'SCENARIO' WHERE entity_type = 'EXPERIMENT'")
 
             # rename resource and agent in scenario template
@@ -1071,4 +1062,7 @@
 
             for old_typing_name, new_typing_name in agent_renames.items():
                 SqlMigrator.rename_process_typing_name(ResourceModel.get_db(), old_typing_name, new_typing_name)
->>>>>>> f013331d
+                
+            migrator: SqlMigrator = SqlMigrator(Note.get_db())
+            migrator.add_column_if_not_exists(Note, Note.modifications)
+            migrator.migrate()
