

import ast
import os
from copy import deepcopy
from typing import Any, Dict, List

from peewee import BigIntegerField, CharField

from gws_core.brick.brick_helper import BrickHelper
from gws_core.config.config import Config
from gws_core.config.param.dynamic_param import DynamicParam
from gws_core.config.param.param_spec import ListParam
from gws_core.config.param.param_spec_helper import ParamSpecHelper
from gws_core.core.classes.enum_field import EnumField
from gws_core.core.db.sql_migrator import SqlMigrator
from gws_core.core.utils.date_helper import DateHelper
from gws_core.folder.space_folder import SpaceFolder
from gws_core.impl.file.file_helper import FileHelper
from gws_core.impl.file.file_r_field import FileRField
from gws_core.impl.file.fs_node import FSNode
from gws_core.impl.file.fs_node_model import FSNodeModel
from gws_core.impl.live.base.env_agent import EnvAgent
from gws_core.impl.rich_text.rich_text import RichText
from gws_core.impl.rich_text.rich_text_file_service import RichTextFileService
from gws_core.impl.rich_text.rich_text_types import (RichTextDTO,
                                                     RichTextObjectType)
from gws_core.impl.shell.virtual_env.venv_service import VEnvService
from gws_core.lab.lab_config_model import LabConfigModel
from gws_core.lab.monitor.monitor import Monitor
from gws_core.model.typing import Typing
from gws_core.model.typing_manager import TypingManager
from gws_core.model.typing_style import TypingStyle
from gws_core.note.note import Note, NoteScenario
from gws_core.note.note_view_model import NoteViewModel
from gws_core.note_template.note_template import NoteTemplate
from gws_core.process.process_model import ProcessModel
from gws_core.progress_bar.progress_bar import ProgressBar
from gws_core.protocol.protocol_model import ProtocolModel
from gws_core.protocol.protocol_service import ProtocolService
from gws_core.resource.r_field.r_field import BaseRField
from gws_core.resource.resource import Resource
from gws_core.resource.resource_dto import ResourceOrigin
from gws_core.resource.resource_model import ResourceModel
from gws_core.resource.resource_set.resource_list_base import ResourceListBase
from gws_core.resource.resource_set.resource_set import ResourceSet
from gws_core.resource.view_config.view_config import ViewConfig
from gws_core.scenario.queue import Job
from gws_core.scenario.scenario import Scenario
from gws_core.scenario_template.scenario_template import ScenarioTemplate
from gws_core.scenario_template.scenario_template_factory import \
    ScenarioTemplateFactory
from gws_core.share.shared_scenario import SharedScenario
from gws_core.tag.entity_tag import EntityTag
from gws_core.tag.tag_key_model import TagKeyModel
from gws_core.tag.tag_value_model import TagValueModel
from gws_core.task.plug import InputTask, OutputTask
from gws_core.task.task_input_model import TaskInputModel
from gws_core.task.task_model import TaskModel
from gws_core.user.activity.activity import Activity
from gws_core.user.activity.activity_dto import (ActivityObjectType,
                                                 ActivityType)
from gws_core.user.user import User

from ...utils.logger import Logger
from ..brick_migrator import BrickMigration
from ..db_migration import brick_migration
from ..version import Version


@brick_migration('0.2.2', short_description='Adding deprecated columns to Typing')
class Migration022(BrickMigration):

    @classmethod
    def migrate(cls, from_version: Version, to_version: Version) -> None:

        migrator: SqlMigrator = SqlMigrator(Typing.get_db())

        migrator.add_column_if_not_exists(Typing, Typing.deprecated_since)
        migrator.add_column_if_not_exists(Typing, Typing.deprecated_message)
        migrator.migrate()


@brick_migration('0.2.3', short_description='Create LabConfigModel table and add lab_config_id to scenario')
class Migration023(BrickMigration):

    @classmethod
    def migrate(cls, from_version: Version, to_version: Version) -> None:
        LabConfigModel.create_table()

        migrator: SqlMigrator = SqlMigrator(Scenario.get_db())

        migrator.add_column_if_not_exists(Scenario, Scenario.lab_config)
        migrator.migrate()


@brick_migration('0.3.3', short_description='Create symbolic link in FsNodeModel and convert size to BigInt')
class Migration033(BrickMigration):

    @classmethod
    def migrate(cls, from_version: Version, to_version: Version) -> None:
        migrator: SqlMigrator = SqlMigrator(Typing.get_db())

        migrator.add_column_if_not_exists(
            FSNodeModel, FSNodeModel.is_symbolic_link)
        migrator.alter_column_type(
            FSNodeModel, FSNodeModel.size.column_name, BigIntegerField(null=True))
        migrator.migrate()


@brick_migration('0.3.8', short_description='Create lab config column in note table')
class Migration038(BrickMigration):

    @classmethod
    def migrate(cls, from_version: Version, to_version: Version) -> None:

        migrator: SqlMigrator = SqlMigrator(Note.get_db())

        migrator.add_column_if_not_exists(Note, Note.lab_config)
        migrator.migrate()


@brick_migration('0.3.9', short_description='Refactor io specs, add brick_version to process')
class Migration039(BrickMigration):

    @classmethod
    def migrate(cls, from_version: Version, to_version: Version) -> None:

        migrator: SqlMigrator = SqlMigrator(Typing.get_db())

        migrator.add_column_if_not_exists(Typing, Typing.brick_version)
        migrator.add_column_if_not_exists(TaskModel, TaskModel.brick_version_on_create)
        migrator.add_column_if_not_exists(
            ProtocolModel, ProtocolModel.brick_version_on_create)
        migrator.migrate()

        process_model_list: List[ProcessModel] = list(
            TaskModel.select()) + list(ProtocolModel.select())
        for process_model in process_model_list:

            try:
                output_resources: Dict[str, ResourceModel] = {}
                for port_name, port in process_model.outputs.ports.items():
                    output_resources[port_name] = port.get_resource_model()

                input_resources: Dict[str, ResourceModel] = {}
                for port_name, port in process_model.inputs.ports.items():
                    input_resources[port_name] = port.get_resource_model()

                # update io specs
                process_model.set_process_type(process_model.get_process_type())

                # set port output from output_resources
                for port_name, port in process_model.outputs.ports.items():
                    if port_name in output_resources:
                        port.set_resource_model(output_resources[port_name])
                process_model.data["outputs"] = process_model.outputs.to_dto().to_json_dict()

                # set port input from input_resources
                for port_name, port in process_model.inputs.ports.items():
                    if port_name in input_resources:
                        port.set_resource_model(input_resources[port_name])

                process_model.data["inputs"] = process_model.inputs.to_dto().to_json_dict()

                # set brick version
                typing = TypingManager.get_typing_from_name_and_check(
                    process_model.process_typing_name)
                process_model.brick_version_on_create = BrickHelper.get_brick_version(
                    typing.brick)
                process_model.save()
            except Exception as err:
                Logger.error(
                    f'Error while migrating process {process_model.id} : {err}')
                Logger.log_exception_stack_trace(err)


@brick_migration('0.3.10', short_description='Add source config in TaskModel - Add order to TagModel - Update tags columns content')
class Migration0310(BrickMigration):

    @classmethod
    def migrate(cls, from_version: Version, to_version: Version) -> None:

        migrator: SqlMigrator = SqlMigrator(Typing.get_db())

        migrator.add_column_if_not_exists(
            TaskModel, TaskModel.source_config_id)
        migrator.add_column_if_not_exists(TagKeyModel, TagKeyModel.order)
        migrator.migrate()

        task_models: List[TaskModel] = list(TaskModel.select().where(
            TaskModel.process_typing_name == InputTask.get_typing_name()))

        # Update source config in task models
        for task_model in task_models:
            resource_id = InputTask.get_resource_id_from_config(
                task_model.config.get_values())

            if resource_id is not None:
                resource: ResourceModel = ResourceModel.get_by_id(resource_id)
                task_model.source_config_id = resource.id if resource is not None else None
                task_model.save()

        # Update orders in tag models and set lowercase tag names
        tag_models: List[TagKeyModel] = list(TagKeyModel.select())

        order = 0
        raise Exception('This migration is not supported anymore')
        # for tag_model in tag_models:
        #     tag_model.order = order
        #     order += 1

        #     # force lower case to current tags and convert it to array
        #     values = set()
        #     # if the migration was not already done
        #     if not isinstance(tag_model.data['values'], list):
        #         for value in tag_model.data['values'].split(','):
        #             values.add(value.lower())

        #         tag_model.data['values'] = list(values)
        #         tag_model.save()


@brick_migration('0.3.12', short_description='Add parent resource to resource model')
class Migration0312(BrickMigration):
    @classmethod
    def migrate(cls, from_version: Version, to_version: Version) -> None:
        migrator: SqlMigrator = SqlMigrator(ResourceModel.get_db())

        migrator.add_column_if_not_exists(
            ResourceModel, ResourceModel.parent_resource_id)
        migrator.migrate()

        # Set the parent id for resource inside ResourceSet

        # retrieve all resource of type  ResourceListBase or children
        resource_models: List[ResourceModel] = list(
            ResourceModel.select_by_type_and_sub_types(ResourceListBase))
        for resource_model in resource_models:

            try:
                resource_set: ResourceSet = resource_model.get_resource()

                # loop through children to set the parent resource
                children_resources = resource_set.get_resource_models()
                for child_resource_model in children_resources:
                    # update the parent only if the resource was created by the same task than parent (meaning it was created with the resource set)
                    if resource_model.task_model == child_resource_model.task_model:
                        child_resource_model.parent_resource_id = resource_model
                        child_resource_model.save()
            except Exception as err:
                Logger.error(
                    f'Error while migrating resource {resource_model.id} : {err}')
                Logger.log_exception_stack_trace(err)


@brick_migration('0.3.13', short_description='Update orgin values of resources, add show_in_databox and generated_by_port_name columns. Add validated info to scenario and note')
class Migration0313(BrickMigration):

    @classmethod
    def migrate(cls, from_version: Version, to_version: Version) -> None:

        migrator: SqlMigrator = SqlMigrator(ResourceModel.get_db())

        migrator.add_column_if_not_exists(ResourceModel, ResourceModel.flagged)
        migrator.add_column_if_not_exists(
            ResourceModel, ResourceModel.generated_by_port_name)
        migrator.add_column_if_not_exists(Scenario, Scenario.validated_at)
        migrator.add_column_if_not_exists(Scenario, Scenario.validated_by)
        migrator.add_column_if_not_exists(Note, Note.validated_at)
        migrator.add_column_if_not_exists(Note, Note.validated_by)
        migrator.migrate()

        # retrieve all resource of type  ResourceListBase or children
        resource_models: List[ResourceModel] = list(ResourceModel.select())
        for resource_model in resource_models:

            try:
                # update orgin values
                # if resource_model.scenario is not None:
                #     if resource_model.scenario.type == ScenarioType.IMPORTER:
                #         resource_model.origin = ResourceOrigin.GENERATED
                #     elif resource_model.scenario.type == ScenarioType.TRANSFORMER:
                #         resource_model.origin = ResourceOrigin.GENERATED

                # set show_in_databox
                task_input_model: TaskInputModel = TaskInputModel.get_by_resource_model(
                    resource_model.id).first()
                # if the resource is an output or the resource was uploaded
                if (task_input_model is not None and task_input_model.task_model.process_typing_name == OutputTask.get_typing_name()) or \
                        resource_model.origin == ResourceOrigin.UPLOADED:
                    resource_model.flagged = True

                # set generated by port name
                if resource_model.task_model is not None:
                    # If this is a child resource, take the parent id as generated by port name
                    resource_model_id = resource_model.id if resource_model.parent_resource_id is None else resource_model.parent_resource_id
                    # loop thourgh task output and check if the resource correspond to the resource in the port
                    for port_name, port in resource_model.task_model.outputs.ports.items():
                        if port.get_resource_model() and port.get_resource_model_id() == resource_model_id:
                            resource_model.generated_by_port_name = port_name
                            break

                resource_model.save()

            except Exception as err:
                Logger.error(
                    f'Error while migrating resource {resource_model.id} : {err}')
                Logger.log_exception_stack_trace(err)

        # update validated info to scenario and note
        scenario_models: List[Scenario] = list(Scenario.select())
        for scenario_model in scenario_models:
            if scenario_model.is_validated:
                scenario_model.validated_at = scenario_model.last_modified_at
                scenario_model.validated_by = scenario_model.last_modified_by
                scenario_model.save()

        note_models: List[Note] = list(Note.select())
        for note_model in note_models:
            if note_model.is_validated:
                note_model.validated_at = note_model.last_modified_at
                note_model.validated_by = note_model.last_modified_by
                note_model.save()


@brick_migration('0.3.14', short_description='Update table meta (tags)')
class Migration0314(BrickMigration):
    @classmethod
    def migrate(cls, from_version: Version, to_version: Version) -> None:
        pass
        # migration deprecated, tags are now stored in the resource model


@brick_migration('0.3.15', short_description='Add last_sync info to Scenario and Note')
class Migration0315(BrickMigration):

    @classmethod
    def migrate(cls, from_version: Version, to_version: Version) -> None:

        migrator: SqlMigrator = SqlMigrator(Scenario.get_db())
        migrator.add_column_if_not_exists(Scenario, Scenario.last_sync_at)
        migrator.add_column_if_not_exists(Scenario, Scenario.last_sync_by)
        migrator.add_column_if_not_exists(Note, Note.last_sync_at)
        migrator.add_column_if_not_exists(Note, Note.last_sync_by)
        migrator.migrate()

        scenarios: List[Scenario] = list(
            Scenario.select().where(Scenario.is_validated == True))
        for scenario in scenarios:
            scenario.last_sync_at = scenario.last_modified_at
            scenario.last_sync_by = scenario.last_modified_by
            scenario.save()

        notes: List[Note] = list(
            Note.select().where(Note.is_validated == True))
        for note in notes:
            note.last_sync_at = note.last_modified_at
            note.last_sync_by = note.last_modified_by
            note.save()


@brick_migration('0.3.16', short_description='Add tag to ViewConfig. Set tag length to varchar 255')
class Migration0316(BrickMigration):

    @classmethod
    def migrate(cls, from_version: Version, to_version: Version) -> None:

        migrator: SqlMigrator = SqlMigrator(ViewConfig.get_db())

        migrator.add_column_if_not_exists(ViewConfig, ViewConfig.tags)
        migrator.add_column_if_not_exists(ViewConfig, ViewConfig.is_favorite)
        migrator.rename_column_if_exists(
            ResourceModel, 'show_in_databox', 'flagged')
        migrator.alter_column_type(
            Scenario, Scenario.tags.column_name, CharField(null=True, max_length=255))
        migrator.alter_column_type(
            ResourceModel, ResourceModel.tags.column_name, CharField(null=True, max_length=255))
        migrator.migrate()


@brick_migration('0.4.1', short_description='Add started_at and finished_at to ProcessModel, refactor progress bar')
class Migration041(BrickMigration):

    @classmethod
    def migrate(cls, from_version: Version, to_version: Version) -> None:

        migrator: SqlMigrator = SqlMigrator(ProcessModel.get_db())
        migrator.add_column_if_not_exists(
            ProtocolModel, ProtocolModel.started_at)
        migrator.add_column_if_not_exists(
            ProtocolModel, ProtocolModel.ended_at)
        migrator.add_column_if_not_exists(TaskModel, TaskModel.started_at)
        migrator.add_column_if_not_exists(TaskModel, TaskModel.ended_at)
        migrator.add_column_if_not_exists(
            ProgressBar, ProgressBar.current_value)
        migrator.add_column_if_not_exists(ProgressBar, ProgressBar.started_at)
        migrator.add_column_if_not_exists(ProgressBar, ProgressBar.ended_at)
        migrator.migrate()

        # refactor progress bar
        progress_bars: List[ProgressBar] = list(ProgressBar.select())
        for progress_bar in progress_bars:
            progress_bar_data: dict = progress_bar.data

            if 'messages' not in progress_bar_data or 'value' not in progress_bar_data:
                continue

            progress_bar.current_value = progress_bar_data['value']

            messages: List[dict] = progress_bar_data['messages']

            if len(messages) > 0:
                started_at: str = messages[0]['datetime']
                progress_bar.started_at = DateHelper.from_str(
                    started_at,  "%Y-%m-%dT%H:%M:%S.%f")

                ended_at: str = messages[-1]['datetime']
                progress_bar.ended_at = DateHelper.from_str(
                    ended_at,  "%Y-%m-%dT%H:%M:%S.%f")

            # keep only messages
            progress_bar.data = {'messages': progress_bar_data['messages']}
            progress_bar.save()

        process_models: List[ProcessModel] = list(
            TaskModel.select()) + list(ProtocolModel.select())
        for process_model in process_models:
            process_model.started_at = process_model.progress_bar.started_at
            process_model.ended_at = process_model.progress_bar.ended_at
            process_model.save()


@brick_migration('0.4.2', short_description='Add ram to monitor')
class Migration042(BrickMigration):

    @classmethod
    def migrate(cls, from_version: Version, to_version: Version) -> None:

        migrator: SqlMigrator = SqlMigrator(Monitor.get_db())
        migrator.add_column_if_not_exists(Monitor, Monitor.ram_usage_total)
        migrator.add_column_if_not_exists(Monitor, Monitor.ram_usage_used)
        migrator.add_column_if_not_exists(Monitor, Monitor.ram_usage_percent)
        migrator.add_column_if_not_exists(Monitor, Monitor.ram_usage_free)
        migrator.migrate()


@brick_migration('0.4.3', short_description='Add shared info and brick_version to ResourceModel. Update FileRField')
class Migration043(BrickMigration):

    @classmethod
    def migrate(cls, from_version: Version, to_version: Version) -> None:

        migrator: SqlMigrator = SqlMigrator(ResourceModel.get_db())
        migrator.add_column_if_not_exists(
            ResourceModel, ResourceModel.brick_version)
        migrator.migrate()

        # set brick_version
        resource_models: List[ResourceModel] = list(ResourceModel.select())
        for resource_model in resource_models:
            try:
                if resource_model.brick_version == '':
                    resource_model.set_resource_typing_name(
                        resource_model.resource_typing_name)

                # update all the FileRField to store only the name of the file instead of the full path
                resource: Resource = resource_model.get_resource()
                properties: Dict[str,
                                 BaseRField] = resource.__get_resource_r_fields__()

                for key, r_field in properties.items():
                    if isinstance(r_field, FileRField):
                        value = resource.__kv_store__.get(key)
                        # if this is a path, we store only the name of the file
                        if FileHelper.exists_on_os(value):
                            # unlock the kv_store to update it directly
                            resource.__kv_store__._lock = False
                            resource.__kv_store__[key] = FileHelper.get_name(
                                value)
                            resource.__kv_store__._lock = True

                resource_model.save()
            except Exception as exception:
                Logger.error(
                    f'Error while setting brick_version for {resource_model.resource_typing_name}, resource id {resource_model.id} : {exception}')


@brick_migration('0.4.4', short_description='Update config spec json')
class Migration044(BrickMigration):

    @classmethod
    def migrate(cls, from_version: Version, to_version: Version) -> None:

        # update config json
        configs: List[Config] = list(Config.select())
        for config in configs:
            specs = config.data['specs']

            changed = False
            new_specs = {}

            for key, spec in specs.items():
                # if the spec was already updated
                if 'additional_info' in spec:
                    continue

                new_specs[key] = cls.update_config_spec_json(spec)
                changed = True

            if changed:
                config.data['specs'] = new_specs
                config.save()

    @classmethod
    def update_config_spec_json(cls, config_spec_json: dict) -> dict:
        copy: dict = deepcopy(config_spec_json)

        specs = {}

        # copy all basic fields
        for key in ['type', 'optional', 'visibility', 'default_value',
                    'human_name', 'short_description', 'unit', 'allowed_values']:
            if key in copy:
                specs[key] = copy.get(key)
                del copy[key]

        # handle param set recursively
        if 'param_set' in copy:
            param_set = {}
            for key, spec in copy['param_set'].items():
                param_set[key] = cls.update_config_spec_json(spec)

            # replace the param set in the copy
            copy['param_set'] = param_set

        # add the rest json to additional_info
        specs['additional_info'] = copy

        return specs


@brick_migration('0.4.5', short_description='Clean progress bar messages and set process id to not null')
class Migration045(BrickMigration):

    @classmethod
    def migrate(cls, from_version: Version, to_version: Version) -> None:
        # clean progress bar messages
        ProgressBar.delete().where(ProgressBar.process_id is None).execute()
        ProgressBar.delete().where(ProgressBar.process_id == '').execute()

        migrator: SqlMigrator = SqlMigrator(ProgressBar.get_db())
        # set process_id and process_typing_name to not null
        migrator.alter_column_type(
            ProgressBar, 'process_id', CharField(null=False, index=True))
        migrator.alter_column_type(
            ProgressBar, 'process_typing_name', CharField(null=False))
        # remove old index
        migrator.drop_index_if_exists(
            ProgressBar, 'progressbar_process_id_process_typing_name')
        # create a unique index on process_id
        migrator.add_index_if_not_exists(
            ProgressBar, 'gws_process_progress_bar_process_id', ['process_id'], True)
        migrator.migrate()


@brick_migration('0.5.0-beta.2', short_description='Update FsNode Rfield values')
class Migration050Beta1(BrickMigration):

    @classmethod
    def migrate(cls, from_version: Version, to_version: Version) -> None:

        resource_models: List[ResourceModel] = list(
            ResourceModel.get_by_types_and_sub([FSNode.get_typing_name()]))

        for resource_model in resource_models:
            try:
                resource_model.data['path'] = resource_model.fs_node_model.path
                resource_model.data['file_store_id'] = resource_model.fs_node_model.file_store_id
                resource_model.save()
            except Exception as exception:
                Logger.error(
                    f'Error while setting brick_version for {resource_model.resource_typing_name}, resource id {resource_model.id} : {exception}')


@brick_migration('0.5.0-beta.5', short_description='Add photo to user', authenticate_sys_user=False)
class Migration050Beta5(BrickMigration):

    @classmethod
    def migrate(cls, from_version: Version, to_version: Version) -> None:

        migrator: SqlMigrator = SqlMigrator(User.get_db())
        migrator.add_column_if_not_exists(User, User.photo)
        migrator.migrate()


@brick_migration('0.5.0', short_description='Add project to resource')
class Migration050(BrickMigration):

    @classmethod
    def migrate(cls, from_version: Version, to_version: Version) -> None:

        migrator: SqlMigrator = SqlMigrator(ResourceModel.get_db())
        migrator.add_column_if_not_exists(ResourceModel, ResourceModel.folder)
        migrator.migrate()

        resource_models: List[ResourceModel] = list(ResourceModel.select())

        for resource_model in resource_models:

            try:
                if resource_model.scenario and resource_model.scenario.folder:
                    resource_model.folder = resource_model.scenario.folder
                    resource_model.save()
            except Exception as exception:
                Logger.error(
                    f'Error while setting project for resource id {resource_model.id} : {exception}')


@brick_migration('0.5.2', short_description='Add elapsed time and second start to progress bar')
class Migration052(BrickMigration):

    @classmethod
    def migrate(cls, from_version: Version, to_version: Version) -> None:

        migrator: SqlMigrator = SqlMigrator(ProgressBar.get_db())
        migrator.add_column_if_not_exists(
            ProgressBar, ProgressBar.elapsed_time)
        migrator.add_column_if_not_exists(
            ProgressBar, ProgressBar.second_start)
        migrator.migrate()

        progress_bars: List[ProgressBar] = list(ProgressBar.select())
        for progress_bar in progress_bars:
            try:
                if progress_bar.elapsed_time is None:
                    progress_bar.elapsed_time = progress_bar.get_elapsed_time()
                    progress_bar.save()
            except Exception as exception:
                Logger.error(
                    f'Error while setting elapsed time for progress bar id {progress_bar.id} : {exception}')


@brick_migration('0.5.5', short_description='Remove transformer from view config, add GPU to monitor')
class Migration055(BrickMigration):

    @classmethod
    def migrate(cls, from_version: Version, to_version: Version) -> None:

        migrator: SqlMigrator = SqlMigrator(ViewConfig.get_db())
        migrator.drop_column_if_exists(ViewConfig, "transformers")
        migrator.add_column_if_not_exists(Monitor, Monitor.gpu_percent)
        migrator.add_column_if_not_exists(Monitor, Monitor.gpu_temperature)
        migrator.add_column_if_not_exists(Monitor, Monitor.gpu_memory_total)
        migrator.add_column_if_not_exists(Monitor, Monitor.gpu_memory_free)
        migrator.add_column_if_not_exists(Monitor, Monitor.gpu_memory_used)
        migrator.add_column_if_not_exists(Monitor, Monitor.gpu_memory_percent)
        migrator.migrate()


@brick_migration('0.5.7', short_description='Clean activity table, refactor io_specs')
class Migration057(BrickMigration):

    @classmethod
    def migrate(cls, from_version: Version, to_version: Version) -> None:

        # remove all activities related to protocol model
        Activity.delete().where(
            (Activity.object_type == "gws_core.protocol.protocol_model.ProtocolModel") &
            (Activity.activity_type == "CREATE")).execute()

        Activity.update(object_type=ActivityObjectType.SCENARIO.value).where(
            Activity.object_type == "gws_core.scenario.scenario.Scenario").execute()

        Activity.update(object_type=ActivityType.VALIDATE.value).where(
            Activity.activity_type == "VALIDATE_SCENARIO").execute()

        Activity.update(activity_type=ActivityType.RUN_SCENARIO.value).where(
            Activity.activity_type == "START").execute()

        Activity.update(object_type=ActivityObjectType.USER.value).where(
            Activity.object_type.is_null()).execute()

        migrator: SqlMigrator = SqlMigrator(Activity.get_db())
        migrator.drop_index_if_exists(Activity, "activity_activity_type")
        migrator.drop_index_if_exists(Activity, "activity_object_type")
        migrator.drop_index_if_exists(Activity, "activity_object_id")
        migrator.alter_column_type(Activity, Activity.object_type.column_name,
                                   EnumField(choices=ActivityType, null=False))
        migrator.alter_column_type(
            Activity, Activity.object_id.column_name, CharField(null=False, max_length=36))
        migrator.migrate()

        # refactor io specs
        process_models: List[TaskModel] = list(TaskModel.select())
        for process_model in process_models:
            try:
                modified: bool = False
                inputs = process_model.data["inputs"]
                if not 'is_dynamic' in inputs and not 'ports' in inputs:
                    # wrap the current inputs in ports
                    process_model.data["inputs"] = {
                        "is_dynamic": False,
                        "ports": inputs
                    }
                    modified = True

                outputs = process_model.data["outputs"]
                if not 'is_dynamic' in outputs and not 'ports' in outputs:
                    # wrap the current outputs in ports
                    process_model.data["outputs"] = {
                        "is_dynamic": False,
                        "ports": outputs
                    }
                    modified = True

                if modified:
                    process_model.save(skip_hook=True)

            except Exception as exception:
                Logger.error(
                    f'Error while setting process type for process id {process_model.id} : {exception}')


@brick_migration('0.7.3', short_description='Rename view config flagged to favorite and add run_brick_version to process_model. Simplify resource origin')
class Migration073(BrickMigration):

    @classmethod
    def migrate(cls, from_version: Version, to_version: Version) -> None:

        migrator: SqlMigrator = SqlMigrator(ViewConfig.get_db())
        migrator.rename_column_if_exists(ViewConfig, 'flagged', 'is_favorite')
        migrator.rename_column_if_exists(TaskModel, 'brick_version', 'brick_version_on_create')
        migrator.rename_column_if_exists(ProtocolModel, 'brick_version', 'brick_version_on_create')
        migrator.add_column_if_not_exists(TaskModel, TaskModel.brick_version_on_run)
        migrator.add_column_if_not_exists(ProtocolModel, ProtocolModel.brick_version_on_run)
        migrator.add_column_if_not_exists(Scenario, Scenario.creation_type)
        migrator.migrate()

        process_models: List[ProcessModel] = list(TaskModel.select()) + list(ProtocolModel.select())
        for process_model in process_models:
            if not process_model.brick_version_on_run:
                process_model.brick_version_on_run = process_model.brick_version_on_create
                process_model.save(skip_hook=True)

        ResourceModel.update(origin=ResourceOrigin.GENERATED).where(
            ResourceModel.origin.in_(["IMPORTED", "EXPORTED", "TRANSFORMED", "ACTIONS"])).execute()

        if Scenario.column_exists('type'):
            Scenario.get_db().execute_sql('UPDATE gws_scenario SET creation_type = "MANUAL" WHERE type = "SCENARIO"')
            Scenario.get_db().execute_sql('UPDATE gws_scenario SET creation_type = "AUTO" WHERE type in ("TRANSFORMER", "IMPORTER", "EXPORTER", "FS_NODE_EXTRACTOR", "RESOURCE_DOWNLOADER", "ACTIONS")')
            migrator = SqlMigrator(Scenario.get_db())
            migrator.drop_column_if_exists(Scenario, 'type')
            migrator.migrate()


@brick_migration('0.7.5', short_description='Add name to process model. Migrate protocol IOFaces. Add community agent version id column to Task model')
class Migration075(BrickMigration):

    @classmethod
    def migrate(cls, from_version: Version, to_version: Version) -> None:

        migrator: SqlMigrator = SqlMigrator(TaskModel.get_db())
        migrator.add_column_if_not_exists(TaskModel, TaskModel.name)
        migrator.add_column_if_not_exists(TaskModel, TaskModel.community_agent_version_id)
        migrator.add_column_if_not_exists(ProtocolModel, ProtocolModel.name)
        migrator.migrate()

        process_models: List[ProcessModel] = list(TaskModel.select()) + list(ProtocolModel.select())
        for process_model in process_models:
            if not process_model.name:
                process_type = TypingManager.get_typing_from_name(process_model.process_typing_name)
                if process_type:
                    process_model.name = process_type.human_name
                else:
                    process_model.name = process_model.instance_name
                process_model.save(skip_hook=True)

        # migrate scenario template to new name
        scenario_templates: List[ScenarioTemplate] = list(ScenarioTemplate.select())
        for scenario_template in scenario_templates:
            cls.migrate_scenario_template_recur(scenario_template.data)
            scenario_template.save(skip_hook=True)

        # simplify the json stored for interface and outerface
        protocol_models: List[ProtocolModel] = list(ProtocolModel.select())
        for protocol_model in protocol_models:
            cls.migrate_protocol_iofaces(protocol_model.data["graph"])
            protocol_model.save(skip_hook=True)

        # fix old activity type
        Activity.update(activity_type=ActivityType.STOP_SCENARIO.value).where(
            Activity.activity_type == "STOP").execute()

    @classmethod
    def migrate_scenario_template_recur(cls, protocol_graph: dict) -> None:
        for process_dto in protocol_graph["nodes"].values():
            if "name" not in process_dto:
                process_dto["name"] = process_dto["human_name"]

            if "process_type" not in process_dto:
                process_dto["process_type"] = {
                    "human_name": process_dto["human_name"],
                    "short_description": process_dto["short_description"]
                }

            if "human_name" in process_dto:
                del process_dto["human_name"]
            if "short_description" in process_dto:
                del process_dto["short_description"]

            if process_dto.get('graph') is not None and "nodes" in process_dto["graph"]:
                cls.migrate_scenario_template_recur(process_dto["graph"])
        cls.migrate_protocol_iofaces(protocol_graph)

    @classmethod
    def migrate_protocol_iofaces(cls, protocol_graph: dict) -> None:
        for interface in protocol_graph["interfaces"].values():
            if "to" in interface:
                interface["process_instance_name"] = interface["to"]["node"]
                interface["port_name"] = interface["to"]["port"]
                del interface["to"]
            if "from" in interface:
                del interface["from"]

        for outerface in protocol_graph["outerfaces"].values():
            if "from" in outerface:
                outerface["process_instance_name"] = outerface["from"]["node"]
                outerface["port_name"] = outerface["from"]["port"]
                del outerface["from"]
            if "to" in outerface:
                del outerface["to"]


@brick_migration('0.8.0-beta.1', short_description='Remove old rich text. Add style to entities.')
class Migration080Beta1(BrickMigration):

    @classmethod
    def migrate(cls, from_version: Version, to_version: Version) -> None:

        migrator: SqlMigrator = SqlMigrator(Note.get_db())
        migrator.drop_column_if_exists(Note, 'old_content')
        migrator.drop_column_if_exists(NoteTemplate, "old_content")
        migrator.drop_column_if_exists(Scenario, "old_description")
        migrator.drop_column_if_exists(ScenarioTemplate, "old_description")
        migrator.drop_column_if_exists(Typing, "icon")
        migrator.add_column_if_not_exists(Typing, Typing.style)
        migrator.add_column_if_not_exists(ViewConfig, ViewConfig.style)
        migrator.add_column_if_not_exists(ResourceModel, ResourceModel.style)
        migrator.add_column_if_not_exists(TaskModel, TaskModel.style)
        migrator.add_column_if_not_exists(ProtocolModel, ProtocolModel.style)

        migrator.migrate()

        scenario_templates: List[ScenarioTemplate] = list(ScenarioTemplate.select())
        for scenario_template in scenario_templates:
            cls.migrate_template_data(scenario_template.data)
            scenario_template.save(skip_hook=True)

    @classmethod
    def migrate_template_data(cls, graph: dict) -> None:
        for node in graph["nodes"].values():
            if "style" not in node:
                node["style"] = TypingStyle.default_task().to_json_dict()

            if node.get('graph'):
                cls.migrate_template_data(node["graph"])


@brick_migration('0.8.0', short_description='Delete virtual environments for new format. Remove external disk usage from monitor. Remove old tags columns.')
class Migration080(BrickMigration):

    @classmethod
    def migrate(cls, from_version: Version, to_version: Version) -> None:

        migrator: SqlMigrator = SqlMigrator(Scenario.get_db())
        migrator.drop_column_if_exists(Scenario, 'score')

        migrator.drop_column_if_exists(Monitor, 'external_disk_total')
        migrator.drop_column_if_exists(Monitor, 'external_disk_usage_used')
        migrator.drop_column_if_exists(Monitor, 'external_disk_usage_percent')
        migrator.drop_column_if_exists(Monitor, 'external_disk_usage_free')

        migrator.drop_column_if_exists(Scenario, 'tags')
        migrator.drop_column_if_exists(ScenarioTemplate, 'tags')
        migrator.drop_column_if_exists(ResourceModel, 'tags')
        migrator.drop_column_if_exists(ViewConfig, 'tags')

        migrator.add_column_if_not_exists(ResourceModel, ResourceModel.content_is_deleted)
        migrator.alter_column_type(SpaceFolder, SpaceFolder.title.column_name, CharField(null=False, max_length=100))

        migrator.migrate()

        # delete all virtual environments
        VEnvService.delete_all_venvs()


@brick_migration('0.8.4', short_description='Rename note template to document table. Migrate template protocol. Migrate note image')
class Migration084(BrickMigration):

    @classmethod
    def migrate(cls, from_version: Version, to_version: Version) -> None:

        migrator: SqlMigrator = SqlMigrator(NoteTemplate.get_db())

        migrator.rename_table_if_exists(NoteTemplate, "gws_note_template")
        migrator.migrate()

        scenario_templates: List[ScenarioTemplate] = list(
            ScenarioTemplate.select().where(ScenarioTemplate.version == 1))

        for scenario_template in scenario_templates:
            scenario_template.data = ScenarioTemplateFactory.migrate_data_from_1_to_3(scenario_template.data)
            scenario_template.version = 3
            scenario_template.save(skip_hook=True)

        # migrate note images
        notes: List[Note] = list(Note.select())
        for note in notes:
            cls._migrate_rich_text_image(note.content, RichTextObjectType.NOTE, note.id)

        # migrate document images
        note_templates: List[NoteTemplate] = list(NoteTemplate.select())
        for note_template in note_templates:
            cls._migrate_rich_text_image(note_template.content,
                                         RichTextObjectType.NOTE_TEMPLATE, note_template.id)

    @classmethod
    def _migrate_rich_text_image(
            cls, rich_text_dto: RichTextDTO, object_type: RichTextObjectType, object_id: str) -> None:

        rich_text = RichText(rich_text_dto)
        for figure in rich_text.get_figures_data():
            new_dir = RichTextFileService.get_object_dir_path(object_type, object_id)

            FileHelper.create_dir_if_not_exist(new_dir)
            new_path = os.path.join(new_dir, figure['filename'])
            old_path = os.path.join(RichTextFileService._get_dir_path(), figure['filename'])

            if FileHelper.exists_on_os(old_path) and not FileHelper.exists_on_os(new_path):
                FileHelper.copy_file(old_path, new_path)


@brick_migration('0.10.0', short_description='Rename project to folder.')
class Migration0100(BrickMigration):

    @classmethod
    def migrate(cls, from_version: Version, to_version: Version) -> None:

        migrator: SqlMigrator = SqlMigrator(ResourceModel.get_db())
        migrator.rename_table_if_exists(SpaceFolder, 'gws_project')
        migrator.rename_table_if_exists(Note, 'gws_report')
        migrator.rename_table_if_exists(NoteScenario, 'gws_report_experiment')
        migrator.rename_table_if_exists(NoteViewModel, 'gws_report_view')
        migrator.rename_table_if_exists(Scenario, 'gws_experiment')
        migrator.rename_table_if_exists(SharedScenario, 'gws_shared_experiment')
        migrator.rename_table_if_exists(NoteTemplate, 'gws_document_template')
        migrator.rename_table_if_exists(ScenarioTemplate, 'gws_protocol_template')
        migrator.migrate()

        migrator_2: SqlMigrator = SqlMigrator(ResourceModel.get_db())
        migrator_2.drop_column_if_exists(SpaceFolder, 'level_status')
        migrator_2.drop_column_if_exists(SpaceFolder, 'code')
        # rename all project id
        migrator_2.rename_column_if_exists(Note, 'project_id', 'folder_id')
        migrator_2.rename_column_if_exists(Scenario, 'project_id', 'folder_id')
        migrator_2.rename_column_if_exists(ResourceModel, 'project_id', 'folder_id')
        # rename all scenario_id
        migrator_2.rename_column_if_exists(ProtocolModel, 'experiment_id', 'scenario_id')
        migrator_2.rename_column_if_exists(TaskModel, 'experiment_id', 'scenario_id')
        migrator_2.rename_column_if_exists(Job, 'experiment_id', 'scenario_id')
        migrator_2.rename_column_if_exists(ResourceModel, 'experiment_id', 'scenario_id')
        migrator_2.rename_column_if_exists(TaskInputModel, 'experiment_id', 'scenario_id')
        migrator_2.rename_column_if_exists(ViewConfig, 'experiment_id', 'scenario_id')
        migrator_2.rename_column_if_exists(TaskModel, 'community_live_task_version_id', 'community_agent_version_id')
        migrator_2.migrate()

        # use manual query, rename column doesn't work for primary key
        if NoteScenario.column_exists('report_id'):
            NoteScenario.get_db().execute_sql('ALTER TABLE gws_note_scenario CHANGE report_id note_id VARCHAR(36) NOT NULL')

        if NoteViewModel.column_exists('report_id'):
            NoteViewModel.get_db().execute_sql('ALTER TABLE gws_note_view CHANGE report_id note_id VARCHAR(36) NOT NULL')

        if NoteScenario.column_exists('experiment_id'):
            NoteScenario.get_db().execute_sql('ALTER TABLE gws_note_scenario CHANGE experiment_id scenario_id VARCHAR(36) NOT NULL')

        ResourceModel.update(origin=ResourceOrigin.S3_FOLDER_STORAGE).where(
            ResourceModel.origin == "S3_PROJECT_STORAGE").execute()

        TagValueModel.update(tag_value='data-hub-storage').where(
            TagValueModel.tag_value == "projects-storage").execute()

        Activity.update(object_type=ActivityObjectType.NOTE.value).where(
            Activity.object_type == "NOTE").execute()

        # rename document_template_param to note_template_param
        Config.get_db().execute_sql("UPDATE gws_config SET data = REPLACE(data, 'document_template_param', 'note_template_param')")
        Config.get_db().execute_sql("UPDATE gws_task SET data = REPLACE(data, 'DocumentTemplateResource', 'NoteTemplateResource')")

        # rename report to note in objects
        Config.get_db().execute_sql("UPDATE gws_config SET data = REPLACE(data, 'report_param', 'note_param')")

        resource_renames = {
            'RESOURCE.gws_core.ReportResource': 'RESOURCE.gws_core.NoteResource',
            'RESOURCE.gws_core.ENoteResource': 'RESOURCE.gws_core.NoteResource',
            'RESOURCE.gws_core.DocumentTemplateResource': 'RESOURCE.gws_core.NoteTemplateResource',
        }

        for old_typing_name, new_typing_name in resource_renames.items():
            SqlMigrator.rename_resource_typing_name(ResourceModel.get_db(), old_typing_name, new_typing_name)

        # rename live tasks to agents
        agent_renames = {
            'TASK.gws_core.PyLiveTask': 'TASK.gws_core.PyAgent',
            'TASK.gws_core.PyCondaLiveTask': 'TASK.gws_core.PyCondaAgent',
            'TASK.gws_core.PyMambaLiveTask': 'TASK.gws_core.PyMambaAgent',
            'TASK.gws_core.PyPipenvLiveTask': 'TASK.gws_core.PyPipenvAgent',
            'TASK.gws_core.RCondaLiveTask': 'TASK.gws_core.RCondaAgent',
            'TASK.gws_core.RMambaLiveTask': 'TASK.gws_core.RMambaAgent',
            'TASK.gws_core.StreamlitLiveTask': 'TASK.gws_core.StreamlitAgent',
        }

        for old_typing_name, new_typing_name in agent_renames.items():
            SqlMigrator.rename_process_typing_name(ResourceModel.get_db(), old_typing_name, new_typing_name)

    @brick_migration('0.10.1', short_description='Migrate tags and user activity')
    class Migration0101(BrickMigration):

        @classmethod
        def migrate(cls, from_version: Version, to_version: Version) -> None:
            EntityTag.get_db().execute_sql("UPDATE gws_entity_tag SET entity_type = 'SCENARIO' WHERE entity_type = 'EXPERIMENT'")
            EntityTag.get_db().execute_sql("UPDATE gws_entity_tag SET entity_type = 'NOTE' WHERE entity_type = 'REPORT'")
            EntityTag.get_db().execute_sql("UPDATE gws_entity_tag SET origins = REPLACE(origins, 'EXPERIMENT_PROPAGATED', 'SCENARIO_PROPAGATED')")
            Activity.get_db().execute_sql("UPDATE gws_user_activity SET activity_type = 'RUN_SCENARIO' where activity_type = 'RUN_EXPERIMENT'")
            Activity.get_db().execute_sql("UPDATE gws_user_activity SET activity_type = 'DELETE_SCENARIO_INTERMEDIATE_RESOURCES' where activity_type = 'DELETE_EXPERIMENT_INTERMEDIATE_RESOURCES'")
            Activity.get_db().execute_sql("UPDATE gws_user_activity SET activity_type = 'STOP_SCENARIO' where activity_type = 'STOP_EXPERIMENT'")
            Activity.get_db().execute_sql("UPDATE gws_user_activity SET object_type = 'SCENARIO' where object_type = 'EXPERIMENT'")
            Activity.get_db().execute_sql("UPDATE gws_user_activity SET object_type = 'NOTE_TEMPLATE' where object_type = 'DOCUMENT_TEMPLATE'")
            Activity.get_db().execute_sql("UPDATE gws_user_activity SET object_type = 'NOTE' where object_type = 'REPORT'")

    @brick_migration('0.10.2', short_description='Migrate share link')
    class Migration0102(BrickMigration):

        @classmethod
        def migrate(cls, from_version: Version, to_version: Version) -> None:
            EntityTag.get_db().execute_sql("UPDATE gws_share_link SET entity_type = 'SCENARIO' WHERE entity_type = 'EXPERIMENT'")

            # rename resource and agent in scenario template
            resource_renames = {
                'RESOURCE.gws_core.ReportResource': 'RESOURCE.gws_core.NoteResource',
                'RESOURCE.gws_core.ENoteResource': 'RESOURCE.gws_core.NoteResource',
                'RESOURCE.gws_core.DocumentTemplateResource': 'RESOURCE.gws_core.NoteTemplateResource',
            }

            for old_typing_name, new_typing_name in resource_renames.items():
                SqlMigrator.rename_resource_typing_name(ResourceModel.get_db(), old_typing_name, new_typing_name)

            agent_renames = {
                'TASK.gws_core.PyLiveTask': 'TASK.gws_core.PyAgent',
                'TASK.gws_core.PyCondaLiveTask': 'TASK.gws_core.PyCondaAgent',
                'TASK.gws_core.PyMambaLiveTask': 'TASK.gws_core.PyMambaAgent',
                'TASK.gws_core.PyPipenvLiveTask': 'TASK.gws_core.PyPipenvAgent',
                'TASK.gws_core.RCondaLiveTask': 'TASK.gws_core.RCondaAgent',
                'TASK.gws_core.RMambaLiveTask': 'TASK.gws_core.RMambaAgent',
                'TASK.gws_core.StreamlitLiveTask': 'TASK.gws_core.StreamlitAgent',
            }

            for old_typing_name, new_typing_name in agent_renames.items():
                SqlMigrator.rename_process_typing_name(ResourceModel.get_db(), old_typing_name, new_typing_name)

<<<<<<< HEAD
=======
    @brick_migration('0.10.3', short_description='Migrate note and note template images')
    class Migration0103(BrickMigration):

        @classmethod
        def migrate(cls, from_version: Version, to_version: Version) -> None:
            FileHelper.create_dir_if_not_exist('/data/note')
            FileHelper.create_dir_if_not_exist('/data/note/note')
            FileHelper.create_dir_if_not_exist('/data/note/note_template')

            if FileHelper.exists_on_os('/data/report/report'):
                FileHelper.copy_dir_content_to_dir('/data/report/report', '/data/note/note')
                FileHelper.delete_dir('/data/report/report')

            if FileHelper.exists_on_os('/data/report/document_template'):
                FileHelper.copy_dir_content_to_dir('/data/report/document_template', '/data/note/note_template')
                FileHelper.delete_dir('/data/report/document_template')

            FileHelper.delete_dir('/data/report')

            task_rename = {
                'TASK.gws_core.CreateENote': 'TASK.gws_core.CreateNoteResource',
                'TASK.gws_core.GenerateReportFromENote': 'TASK.gws_core.GenerateLabNote',
                'TASK.gws_core.FileUncompressTask': 'TASK.gws_core.FileDecompressTask',
                'TASK.gws_core.Source': InputTask.get_typing_name(),
                'TASK.gws_core.Sink': OutputTask.get_typing_name(),
            }

            for old_typing_name, new_typing_name in task_rename.items():
                SqlMigrator.rename_process_typing_name(ResourceModel.get_db(), old_typing_name, new_typing_name)

>>>>>>> 503403c8
            migrator: SqlMigrator = SqlMigrator(Note.get_db())
            migrator.add_column_if_not_exists(Note, Note.modifications)

            migrator.migrate()
            #
            #  delete unique index on gw_fs_node path and update path to 1024
            FSNodeModel.execute_sql("ALTER TABLE [TABLE_NAME] ADD path_2 varchar(1024) NULL")
            FSNodeModel.execute_sql("UPDATE [TABLE_NAME] set path_2 = path")
            FSNodeModel.execute_sql("ALTER TABLE [TABLE_NAME] DROP COLUMN path")
            FSNodeModel.execute_sql("ALTER TABLE [TABLE_NAME] CHANGE path_2 path varchar(1024) NOT NULL")
            Scenario.execute_sql(
                "update [TABLE_NAME] set description = null where description = 'null' or description = ''")
            ScenarioTemplate.execute_sql(
                "update [TABLE_NAME] set description = null where description = 'null' or description = ''")
            Note.execute_sql("update [TABLE_NAME] set content = null where content = 'null' or content = ''")
            NoteTemplate.execute_sql("update [TABLE_NAME] set content = null where content = 'null' or content = ''")

    @brick_migration('0.10.4', short_description='Delete scenario full text indexe')
    class Migration0104(BrickMigration):

        @classmethod
        def migrate(cls, from_version: Version, to_version: Version) -> None:
            migrator: SqlMigrator = SqlMigrator(Note.get_db())

            migrator.drop_index_if_exists(Scenario, 'I_F_EXP_TIDESC')
            migrator.migrate()

<<<<<<< HEAD
    @brick_migration('0.10.3', short_description='Migrate angets params')
    class Migration0103(BrickMigration):

        @classmethod
        def get_var_type(cls, var) -> str:
            if isinstance(var, bool):
                return 'bool'
            if isinstance(var, int):
                return 'int'
            if isinstance(var, float):
                return 'float'
            if isinstance(var, str):
                return 'str'
            if isinstance(var, list):
                return 'list'
            if isinstance(var, dict):
                return 'dict'
            raise ValueError(f'Unknown type {type(var)}')

        @classmethod
        def migrate_agent(cls, agent: ProcessModel) -> None:
            if agent.config.param_exists('params') and isinstance(agent.config.get_spec('params'), ListParam):
                print(f'Migrating agent {agent.id}')
                params = agent.config.get_value('params')

                new_params = {}
                for param in params:
                    key, val = param.split('=')

                    val_str = f'\'{val}\'' if isinstance(val, str) else str(val)

                    if ',' in val_str and '[' not in val_str and '{' not in val_str:
                        val_str = f'[{val_str}]'

                    new_params[key] = ast.literal_eval(val_str)

                dynamic_param: DynamicParam = EnvAgent.get_dynamic_param_config()

                for key, val in new_params.items():
                    type_ = cls.get_var_type(val)
                    param_spec_dto = DynamicParam.get_param_spec_from_type(type_).to_dto()
                    dynamic_param.add_spec(key, param_spec_dto)

                agent.config.update_spec('params', dynamic_param)

                agent.config.set_value('params', new_params)
                agent.config.save()

        @classmethod
        def migrate(cls, from_version: Version, to_version: Version) -> None:
            process_models: List[ProcessModel] = list(TaskModel.select()) + list(ProtocolModel.select())
            agents = []
            for process_model in process_models:
                if process_model.process_typing_name in [
                    'TASK.gws_core.PyAgent', 'TASK.gws_core.PyCondaAgent', 'TASK.gws_core.PyMambaAgent',
                    'TASK.gws_core.PyPipenvAgent', 'TASK.gws_core.RCondaAgent', 'TASK.gws_core.RMambaAgent',
                        'TASK.gws_core.StreamlitAgent']:
                    agents.append(process_model)

            for agent in agents:
                cls.migrate_agent(agent)

            configs: List[Config] = list(Config.select())

            for config in configs:
                for key in config.data['specs']:
                    spec_json = config.data['specs'][key]

                    if 'allowed_values' in spec_json and 'additional_info' in spec_json and spec_json['allowed_values'] is not None:
                        spec_json['additional_info']['allowed_values'] = spec_json['allowed_values']
                        del spec_json['allowed_values']

                    if 'type' in spec_json and spec_json['type'] == 'dynamic':
                        specs = spec_json['additional_info']['specs']
                        for spec_key in specs:
                            spec = specs[spec_key]
                            if 'allowed_values' in spec and 'additional_info' in spec and spec['type'] in ['str', 'int',
                                                                                                           'float'] and 'allowed_values' not in spec['additional_info']:
                                spec['additional_info']['allowed_values'] = spec['allowed_values']
                                del spec['allowed_values']

                            spec_json['additional_info']['specs'][spec_key] = spec

                    config.data['specs'][key] = spec_json

                config.save()
=======
            Config.get_db().execute_sql("UPDATE gws_config SET data = REPLACE(data, 'note_template_param', 'note_template_param')")
>>>>>>> 503403c8
<|MERGE_RESOLUTION|>--- conflicted
+++ resolved
@@ -1069,8 +1069,6 @@
             for old_typing_name, new_typing_name in agent_renames.items():
                 SqlMigrator.rename_process_typing_name(ResourceModel.get_db(), old_typing_name, new_typing_name)
 
-<<<<<<< HEAD
-=======
     @brick_migration('0.10.3', short_description='Migrate note and note template images')
     class Migration0103(BrickMigration):
 
@@ -1101,7 +1099,6 @@
             for old_typing_name, new_typing_name in task_rename.items():
                 SqlMigrator.rename_process_typing_name(ResourceModel.get_db(), old_typing_name, new_typing_name)
 
->>>>>>> 503403c8
             migrator: SqlMigrator = SqlMigrator(Note.get_db())
             migrator.add_column_if_not_exists(Note, Note.modifications)
 
@@ -1129,9 +1126,8 @@
             migrator.drop_index_if_exists(Scenario, 'I_F_EXP_TIDESC')
             migrator.migrate()
 
-<<<<<<< HEAD
-    @brick_migration('0.10.3', short_description='Migrate angets params')
-    class Migration0103(BrickMigration):
+    @brick_migration('0.10.5', short_description='Migrate agents params')
+    class Migration0105(BrickMigration):
 
         @classmethod
         def get_var_type(cls, var) -> str:
@@ -1215,7 +1211,4 @@
 
                     config.data['specs'][key] = spec_json
 
-                config.save()
-=======
-            Config.get_db().execute_sql("UPDATE gws_config SET data = REPLACE(data, 'note_template_param', 'note_template_param')")
->>>>>>> 503403c8
+                config.save()