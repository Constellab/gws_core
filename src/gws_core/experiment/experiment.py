--- conflicted
+++ resolved
@@ -1,364 +1,359 @@
-# LICENSE
-# This software is the exclusive property of Gencovery SAS.
-# The use and distribution of this software is prohibited without the prior consent of Gencovery SAS.
-# About us: https://gencovery.com
-from __future__ import annotations
-
-from enum import Enum
-from typing import TYPE_CHECKING, List, final
-
-from peewee import BooleanField, FloatField, ForeignKeyField, ModelSelect
-
-from ..core.classes.enum_field import EnumField
-from ..core.decorator.transaction import Transaction
-from ..core.exception.exceptions import BadRequestException
-from ..core.model.sys_proc import SysProc
-from ..model.typing_register_decorator import TypingDecorator
-from ..model.viewable import Viewable
-from ..resource.experiment_resource import ExperimentResource
-from ..resource.resource_model import ResourceModel
-from ..study.study import Study
-from ..user.activity import Activity
-from ..user.user import User
-
-if TYPE_CHECKING:
-    from ..process.process_model import ProcessModel
-    from ..protocol.protocol_model import ProtocolModel
-
-
-class ExperimentStatus(Enum):
-    DRAFT = "DRAFT"
-    # WAITING means that a shell process will be started to run the experiment
-    WAITING_FOR_CLI_PROCESS = "WAITING_FOR_CLI_PROCESS"
-    RUNNING = "RUNNING"
-    SUCCESS = "SUCCESS"
-    ERROR = "ERROR"
-
-
-@final
-@TypingDecorator(unique_name="Experiment", object_type="GWS_CORE", hide=True)
-class Experiment(Viewable):
-    """
-    Experiment class.
-
-    :property study: The study of the experiment
-    :type study: `gws.study.Study`
-    :property protocol: The the protocol of the experiment
-    :type protocol: `gws_core.protocol.protocol.Protocol`
-    :property created_by: The user who created the experiment. This user may be different from the user who runs the experiment.
-    :type created_by: `gws.user.User`
-    :property score: The score of the experiment
-    :type score: `float`
-    :property is_validated: True if the experiment is validated, False otherwise. Defaults to False.
-    :type is_validated: `bool`
-    """
-
-    study = ForeignKeyField(
-        Study, null=True, index=True, backref='experiments')
-
-    created_by = ForeignKeyField(
-        User, null=True, index=True, backref='created_experiments')
-    score = FloatField(null=True, index=True)
-    status: ExperimentStatus = EnumField(choices=ExperimentStatus,
-                                         default=ExperimentStatus.DRAFT)
-    is_validated = BooleanField(default=False, index=True)
-
-    _table_name = 'gws_experiment'
-
-    # backup of the _protocol
-    _protocol: ProtocolModel = None
-
-    # -- A --
-
-    @Transaction()
-    def archive(self, archive: bool, archive_resources=True) -> 'Experiment':
-        """
-        Archive the experiment
-        """
-
-        if self.is_archived == archive:
-            return self
-        Activity.add(
-            Activity.ARCHIVE,
-            object_type=self.full_classname(),
-            object_uri=self.uri
-        )
-        self.protocol.archive(archive, archive_resources=archive_resources)
-
-        return super().archive(archive)
-
-    # -- C --
-
-    @classmethod
-    def count_of_running_experiments(cls) -> int:
-        """
-        :return: the count of experiment in progress or waiting for a cli process
-        :rtype: `int`
-        """
-
-        return Experiment.select().where((Experiment.status == ExperimentStatus.RUNNING) |
-                                         (Experiment.status == ExperimentStatus.WAITING_FOR_CLI_PROCESS)).count()
-
-    # -- G --
-
-    def get_title(self) -> str:
-        """
-        Get the title of the experiment. The title is same as the title of the protocol.
-
-        :rtype: `str`
-        """
-
-        return self.data.get("title", "")
-
-    def get_description(self) -> str:
-        """
-        Get the description of the experiment. The description is same as the title of the protocol
-
-        :rtype: `str`
-        """
-
-        return self.data.get("description", "")
-
-    # -- I --
-
-    @property
-    def is_finished(self) -> bool:
-        """Consider finished if the Experiment status is SUCCESS or ERROR
-        """
-        return self.status == ExperimentStatus.SUCCESS or self.status == ExperimentStatus.ERROR
-
-    @property
-    def is_running(self) -> bool:
-        """Consider running if the Experiment status is RUNNING or WAITING_FOR_CLI_PROCESS
-        """
-        return self.status == ExperimentStatus.RUNNING or self.status == ExperimentStatus.WAITING_FOR_CLI_PROCESS
-
-    @property
-    def is_pid_alive(self) -> bool:
-        if not self.pid:
-            raise BadRequestException("No such process found")
-
-        try:
-            sproc = SysProc.from_pid(self.pid)
-            return sproc.is_alive()
-        except Exception as err:
-            raise BadRequestException(
-                f"No such process found or its access is denied (pid = {self.pid})") from err
-
-    # -- J --
-
-    # -- P --
-
-    @property
-    def pid(self) -> int:
-        if "pid" not in self.data:
-            return 0
-        return self.data["pid"]
-
-    @property
-    def protocol(self) -> ProtocolModel:
-        """
-        Returns the protocol model
-        """
-        from ..protocol.protocol_model import ProtocolModel
-
-        if self._protocol is None:
-            self._protocol = ProtocolModel.get((ProtocolModel.experiment == self)
-                                               & (ProtocolModel.parent_protocol_id.is_null()))
-
-        return self._protocol
-
-    @property
-    def processes(self) -> List[ProcessModel]:
-        """
-        Returns child processes.
-        """
-        from ..process.process_model import ProcessModel
-        if not self.id:
-            return []
-
-        return list(ProcessModel.select().where(
-            ProcessModel.experiment == self))
-
-    # -- R --
-
-    @property
-    def resources(self) -> List[ResourceModel]:
-        """
-        Returns child resources.
-        """
-
-        resources = []
-        if self.id:
-            Qrel = ExperimentResource.select().where(
-                ExperimentResource.experiment_id == self.id)
-            for rel in Qrel:
-                resources.append(rel.resource)  # is automatically casted
-        return resources
-
-    @Transaction()
-    def reset(self) -> 'Experiment':
-        """
-        Reset the experiment.
-
-        :return: True if it is reset, False otherwise
-        :rtype: `bool`
-        """
-
-        if self.is_validated or self.is_archived:
-            return None
-
-        if self.protocol:
-            self.protocol.reset()
-
-        self.status = ExperimentStatus.DRAFT
-        self.score = None
-        return self.save()
-
-    def mark_as_waiting_for_cli_process(self, pid: int):
-        """Mark that a process is created for the experiment, but it is not started yet
-
-        :param pid: pid of the linux process
-        :type pid: int
-        """
-        self.status = ExperimentStatus.WAITING_FOR_CLI_PROCESS
-        self.data["pid"] = pid
-        self.save()
-
-    def mark_as_started(self):
-<<<<<<< HEAD
-        self.protocol.set_experiment(self)
-        #self.data["pid"] = 0. /!\ Do not reset pid here, otherwise the experiment could not be stopped if started through cli !!!
-=======
-        self.data["pid"] = 0
->>>>>>> ef38b728
-        self.status = ExperimentStatus.RUNNING
-        self.save()
-
-    def mark_as_success(self):
-        self.data["pid"] = 0
-        self.status = ExperimentStatus.SUCCESS
-        self.save()
-
-    def mark_as_error(self, error_message: str):
-        self.protocol.progress_bar.stop(error_message)
-        self.data["pid"] = 0
-        self.status = ExperimentStatus.ERROR
-        self.save()
-    # -- S --
-
-    def set_title(self, title: str) -> None:
-        """
-        Set the title of the experiment. This title is set to the protocol.
-
-        :param title: The title
-        :type title: `str`
-        """
-
-        self.data["title"] = title
-
-    def set_description(self, description: str) -> None:
-        """
-        Get the description of the experiment. This description is set to the protocol.
-
-        :param description: The description
-        :type description: `str`
-        """
-
-        self.data["description"] = description
-
-    @Transaction()
-    def save(self, *args, **kwargs) -> 'Experiment':
-        if not self.is_saved():
-            Activity.add(
-                Activity.CREATE,
-                object_type=self.full_classname(),
-                object_uri=self.uri
-            )
-        return super().save(*args, **kwargs)
-
-    # -- T --
-
-    def to_json(self, deep: bool = False, **kwargs) -> dict:
-        """
-        Returns JSON string or dictionnary representation of the experiment.
-
-        :param stringify: If True, returns a JSON string. Returns a python dictionary otherwise. Defaults to False
-        :type stringify: bool
-        :param prettify: If True, indent the JSON string. Defaults to False.
-        :type prettify: bool
-        :return: The representation
-        :rtype: dict, str
-        """
-
-        _json = super().to_json(deep=deep, **kwargs)
-        _json.update({
-            "study": {"uri": self.study.uri},
-            "protocol": {
-                "uri": self.protocol.uri,
-                "typing_name": self.protocol.processable_typing_name
-            },
-            "status": self.status
-        })
-
-        return _json
-
-    @Transaction()
-    def validate(self, user: User) -> None:
-        """
-        Validate the experiment
-
-        :param user: The user who validate the experiment
-        :type user: `gws.user.User`
-        """
-
-        if self.is_validated:
-            return
-        if self.is_running:
-            raise BadRequestException("Can't validate a running experiment")
-        self.is_validated = True
-        if self.save():
-            Activity.add(
-                Activity.VALIDATE,
-                object_type=self.full_classname(),
-                object_uri=self.uri,
-                user=user
-            )
-
-    def check_user_privilege(self, user: User) -> None:
-        return self.protocol.check_user_privilege(user)
-
-    def check_is_runnable(self) -> None:
-        """Throw an error if the experiment is not runnable
-        """
-
-        # check experiment status
-        if self.is_archived:
-            raise BadRequestException("The experiment is archived")
-        if self.is_validated:
-            raise BadRequestException("The experiment is validated")
-        if self.status == ExperimentStatus.RUNNING:
-            raise BadRequestException("The experiment is already running")
-
-    def check_is_stopable(self) -> None:
-        """Throw an error if the experiment is not stopable
-        """
-
-        # check experiment status
-        if self.status != ExperimentStatus.RUNNING:
-            raise BadRequestException(
-                detail=f"Experiment '{self.uri}' is not running")
-
-    def check_is_updatable(self) -> None:
-        """Throw an error if the experiment is not updatable
-        """
-
-        # check experiment status
-        if self.is_validated:
-            raise BadRequestException(
-                detail="Experiment is validated, you can't update it")
-        if self.is_archived:
-            raise BadRequestException(
-                detail="Experiment is archived, please unachived it to update it")
-
-    # -- V --
+# LICENSE
+# This software is the exclusive property of Gencovery SAS.
+# The use and distribution of this software is prohibited without the prior consent of Gencovery SAS.
+# About us: https://gencovery.com
+from __future__ import annotations
+
+from enum import Enum
+from typing import TYPE_CHECKING, List, final
+
+from peewee import BooleanField, FloatField, ForeignKeyField, ModelSelect
+
+from ..core.classes.enum_field import EnumField
+from ..core.decorator.transaction import Transaction
+from ..core.exception.exceptions import BadRequestException
+from ..core.model.sys_proc import SysProc
+from ..model.typing_register_decorator import TypingDecorator
+from ..model.viewable import Viewable
+from ..resource.experiment_resource import ExperimentResource
+from ..resource.resource_model import ResourceModel
+from ..study.study import Study
+from ..user.activity import Activity
+from ..user.user import User
+
+if TYPE_CHECKING:
+    from ..process.process_model import ProcessModel
+    from ..protocol.protocol_model import ProtocolModel
+
+
+class ExperimentStatus(Enum):
+    DRAFT = "DRAFT"
+    # WAITING means that a shell process will be started to run the experiment
+    WAITING_FOR_CLI_PROCESS = "WAITING_FOR_CLI_PROCESS"
+    RUNNING = "RUNNING"
+    SUCCESS = "SUCCESS"
+    ERROR = "ERROR"
+
+
+@final
+@TypingDecorator(unique_name="Experiment", object_type="GWS_CORE", hide=True)
+class Experiment(Viewable):
+    """
+    Experiment class.
+
+    :property study: The study of the experiment
+    :type study: `gws.study.Study`
+    :property protocol: The the protocol of the experiment
+    :type protocol: `gws_core.protocol.protocol.Protocol`
+    :property created_by: The user who created the experiment. This user may be different from the user who runs the experiment.
+    :type created_by: `gws.user.User`
+    :property score: The score of the experiment
+    :type score: `float`
+    :property is_validated: True if the experiment is validated, False otherwise. Defaults to False.
+    :type is_validated: `bool`
+    """
+
+    study = ForeignKeyField(
+        Study, null=True, index=True, backref='experiments')
+
+    created_by = ForeignKeyField(
+        User, null=True, index=True, backref='created_experiments')
+    score = FloatField(null=True, index=True)
+    status: ExperimentStatus = EnumField(choices=ExperimentStatus,
+                                         default=ExperimentStatus.DRAFT)
+    is_validated = BooleanField(default=False, index=True)
+
+    _table_name = 'gws_experiment'
+
+    # backup of the _protocol
+    _protocol: ProtocolModel = None
+
+    # -- A --
+
+    @Transaction()
+    def archive(self, archive: bool, archive_resources=True) -> 'Experiment':
+        """
+        Archive the experiment
+        """
+
+        if self.is_archived == archive:
+            return self
+        Activity.add(
+            Activity.ARCHIVE,
+            object_type=self.full_classname(),
+            object_uri=self.uri
+        )
+        self.protocol.archive(archive, archive_resources=archive_resources)
+
+        return super().archive(archive)
+
+    # -- C --
+
+    @classmethod
+    def count_of_running_experiments(cls) -> int:
+        """
+        :return: the count of experiment in progress or waiting for a cli process
+        :rtype: `int`
+        """
+
+        return Experiment.select().where((Experiment.status == ExperimentStatus.RUNNING) |
+                                         (Experiment.status == ExperimentStatus.WAITING_FOR_CLI_PROCESS)).count()
+
+    # -- G --
+
+    def get_title(self) -> str:
+        """
+        Get the title of the experiment. The title is same as the title of the protocol.
+
+        :rtype: `str`
+        """
+
+        return self.data.get("title", "")
+
+    def get_description(self) -> str:
+        """
+        Get the description of the experiment. The description is same as the title of the protocol
+
+        :rtype: `str`
+        """
+
+        return self.data.get("description", "")
+
+    # -- I --
+
+    @property
+    def is_finished(self) -> bool:
+        """Consider finished if the Experiment status is SUCCESS or ERROR
+        """
+        return self.status == ExperimentStatus.SUCCESS or self.status == ExperimentStatus.ERROR
+
+    @property
+    def is_running(self) -> bool:
+        """Consider running if the Experiment status is RUNNING or WAITING_FOR_CLI_PROCESS
+        """
+        return self.status == ExperimentStatus.RUNNING or self.status == ExperimentStatus.WAITING_FOR_CLI_PROCESS
+
+    @property
+    def is_pid_alive(self) -> bool:
+        if not self.pid:
+            raise BadRequestException("No such process found")
+
+        try:
+            sproc = SysProc.from_pid(self.pid)
+            return sproc.is_alive()
+        except Exception as err:
+            raise BadRequestException(
+                f"No such process found or its access is denied (pid = {self.pid})") from err
+
+    # -- J --
+
+    # -- P --
+
+    @property
+    def pid(self) -> int:
+        if "pid" not in self.data:
+            return 0
+        return self.data["pid"]
+
+    @property
+    def protocol(self) -> ProtocolModel:
+        """
+        Returns the protocol model
+        """
+        from ..protocol.protocol_model import ProtocolModel
+
+        if self._protocol is None:
+            self._protocol = ProtocolModel.get((ProtocolModel.experiment == self)
+                                               & (ProtocolModel.parent_protocol_id.is_null()))
+
+        return self._protocol
+
+    @property
+    def processes(self) -> List[ProcessModel]:
+        """
+        Returns child processes.
+        """
+        from ..process.process_model import ProcessModel
+        if not self.id:
+            return []
+
+        return list(ProcessModel.select().where(
+            ProcessModel.experiment == self))
+
+    # -- R --
+
+    @property
+    def resources(self) -> List[ResourceModel]:
+        """
+        Returns child resources.
+        """
+
+        resources = []
+        if self.id:
+            Qrel = ExperimentResource.select().where(
+                ExperimentResource.experiment_id == self.id)
+            for rel in Qrel:
+                resources.append(rel.resource)  # is automatically casted
+        return resources
+
+    @Transaction()
+    def reset(self) -> 'Experiment':
+        """
+        Reset the experiment.
+
+        :return: True if it is reset, False otherwise
+        :rtype: `bool`
+        """
+
+        if self.is_validated or self.is_archived:
+            return None
+
+        if self.protocol:
+            self.protocol.reset()
+
+        self.status = ExperimentStatus.DRAFT
+        self.score = None
+        return self.save()
+
+    def mark_as_waiting_for_cli_process(self, pid: int):
+        """Mark that a process is created for the experiment, but it is not started yet
+
+        :param pid: pid of the linux process
+        :type pid: int
+        """
+        self.status = ExperimentStatus.WAITING_FOR_CLI_PROCESS
+        self.data["pid"] = pid
+        self.save()
+
+    def mark_as_started(self):
+        #self.data["pid"] = 0. /!\ Do not reset pid here, otherwise the experiment could not be stopped if started through cli !!!
+        self.status = ExperimentStatus.RUNNING
+        self.save()
+
+    def mark_as_success(self):
+        self.data["pid"] = 0
+        self.status = ExperimentStatus.SUCCESS
+        self.save()
+
+    def mark_as_error(self, error_message: str):
+        self.protocol.progress_bar.stop(error_message)
+        self.data["pid"] = 0
+        self.status = ExperimentStatus.ERROR
+        self.save()
+    # -- S --
+
+    def set_title(self, title: str) -> None:
+        """
+        Set the title of the experiment. This title is set to the protocol.
+
+        :param title: The title
+        :type title: `str`
+        """
+
+        self.data["title"] = title
+
+    def set_description(self, description: str) -> None:
+        """
+        Get the description of the experiment. This description is set to the protocol.
+
+        :param description: The description
+        :type description: `str`
+        """
+
+        self.data["description"] = description
+
+    @Transaction()
+    def save(self, *args, **kwargs) -> 'Experiment':
+        if not self.is_saved():
+            Activity.add(
+                Activity.CREATE,
+                object_type=self.full_classname(),
+                object_uri=self.uri
+            )
+        return super().save(*args, **kwargs)
+
+    # -- T --
+
+    def to_json(self, deep: bool = False, **kwargs) -> dict:
+        """
+        Returns JSON string or dictionnary representation of the experiment.
+
+        :param stringify: If True, returns a JSON string. Returns a python dictionary otherwise. Defaults to False
+        :type stringify: bool
+        :param prettify: If True, indent the JSON string. Defaults to False.
+        :type prettify: bool
+        :return: The representation
+        :rtype: dict, str
+        """
+
+        _json = super().to_json(deep=deep, **kwargs)
+        _json.update({
+            "study": {"uri": self.study.uri},
+            "protocol": {
+                "uri": self.protocol.uri,
+                "typing_name": self.protocol.processable_typing_name
+            },
+            "status": self.status
+        })
+
+        return _json
+
+    @Transaction()
+    def validate(self, user: User) -> None:
+        """
+        Validate the experiment
+
+        :param user: The user who validate the experiment
+        :type user: `gws.user.User`
+        """
+
+        if self.is_validated:
+            return
+        if self.is_running:
+            raise BadRequestException("Can't validate a running experiment")
+        self.is_validated = True
+        if self.save():
+            Activity.add(
+                Activity.VALIDATE,
+                object_type=self.full_classname(),
+                object_uri=self.uri,
+                user=user
+            )
+
+    def check_user_privilege(self, user: User) -> None:
+        return self.protocol.check_user_privilege(user)
+
+    def check_is_runnable(self) -> None:
+        """Throw an error if the experiment is not runnable
+        """
+
+        # check experiment status
+        if self.is_archived:
+            raise BadRequestException("The experiment is archived")
+        if self.is_validated:
+            raise BadRequestException("The experiment is validated")
+        if self.status == ExperimentStatus.RUNNING:
+            raise BadRequestException("The experiment is already running")
+
+    def check_is_stopable(self) -> None:
+        """Throw an error if the experiment is not stopable
+        """
+
+        # check experiment status
+        if self.status != ExperimentStatus.RUNNING:
+            raise BadRequestException(
+                detail=f"Experiment '{self.uri}' is not running")
+
+    def check_is_updatable(self) -> None:
+        """Throw an error if the experiment is not updatable
+        """
+
+        # check experiment status
+        if self.is_validated:
+            raise BadRequestException(
+                detail="Experiment is validated, you can't update it")
+        if self.is_archived:
+            raise BadRequestException(
+                detail="Experiment is archived, please unachived it to update it")
+
+    # -- V --