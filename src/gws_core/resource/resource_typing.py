

import inspect
from typing import Any, Dict, List, Literal, Type

from gws_core.core.utils.refloctor_types import MethodDoc, MethodDocFunction
from gws_core.core.utils.utils import Utils
from gws_core.model.typing_dto import TypingDTO
from gws_core.resource.resource_typing_dto import (ResourceTypingDTO,
                                                   ResourceTypingMethodDTO)

from ..core.utils.reflector_helper import ReflectorHelper
from ..impl.file.file import File
from ..impl.file.folder import Folder
from ..model.typing import Typing
from ..model.typing_dto import TypingObjectType
from ..resource.view.view_helper import ViewHelper
from ..resource.view.view_meta_data import ResourceViewMetaData

# Sub type of resource type
# RESOURCE --> normal resource
ResourceSubType = Literal["RESOURCE"]


class ResourceTyping(Typing):
    """
    ResourceType class.
    """

    _object_type: TypingObjectType = "RESOURCE"

    @classmethod
    def get_folder_types(cls) -> List['ResourceTyping']:

        return cls.get_children_typings(cls._object_type, Folder)

    def to_full_dto(self) -> ResourceTypingDTO:
        typing_dto = super().to_full_dto()

        return ResourceTypingDTO(
<<<<<<< HEAD
            **typing_dto.to_json_dict(),
=======
            **typing_dto.dict(),
            variables=ReflectorHelper.get_all_public_args(self.get_type()),
>>>>>>> e35a8943
            methods=self.get_class_methods_docs()
        )

    def get_class_methods_docs(self) -> ResourceTypingMethodDTO:

        type_: Type = self.get_type()
        if not inspect.isclass(type_):
            return None

        methods: Any = inspect.getmembers(
            type_, predicate=inspect.isfunction) + inspect.getmembers(type_, predicate=inspect.ismethod)
        views_methods: List[ResourceViewMetaData] = ViewHelper.get_views_of_resource_type(type_)
        views_methods_dto = [m.to_dto() for m in views_methods]

        func_methods: Any = [m for m in methods if m[0] not in [v.method_name for v in views_methods]]

        public_func_methods: Any = [MethodDocFunction(name=m[0], func=m[1])
                                    for m in func_methods if not m[0].startswith('_') or m[0] == '__init__']
        funcs: List[MethodDoc] = ReflectorHelper.get_methods_doc(type_, public_func_methods)
        return ResourceTypingMethodDTO(
            funcs=funcs if len(funcs) > 0 else None,
            views=views_methods_dto if len(views_methods_dto) > 0 else None
        )


class FileTyping(ResourceTyping):

    @classmethod
    def get_typings(cls) -> List['ResourceTyping']:

        return cls.get_children_typings(cls._object_type, File)

    def to_dto(self) -> TypingDTO:
        typing_dto = super().to_dto()

        # retrieve the task python type
        model_t: Type[File] = self.get_type()

        if model_t and Utils.issubclass(model_t, File):
            typing_dto.additional_data = {"default_extensions": model_t.__default_extensions__ or []}

        return typing_dto<|MERGE_RESOLUTION|>--- conflicted
+++ resolved
@@ -38,12 +38,8 @@
         typing_dto = super().to_full_dto()
 
         return ResourceTypingDTO(
-<<<<<<< HEAD
             **typing_dto.to_json_dict(),
-=======
-            **typing_dto.dict(),
             variables=ReflectorHelper.get_all_public_args(self.get_type()),
->>>>>>> e35a8943
             methods=self.get_class_methods_docs()
         )
 
