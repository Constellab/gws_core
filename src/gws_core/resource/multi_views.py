--- conflicted
+++ resolved
@@ -122,15 +122,9 @@
 
         return {
             "type": self._type,
-<<<<<<< HEAD
-            "nb_of_columns": self._nb_of_columns,
-            "data": {
-                "series": views_dict
-=======
             "data": {
                 "nb_of_columns": self._nb_of_columns,
                 "views": views_dict
->>>>>>> 23d39bff
             }
         }
 
