# LICENSE
# This software is the exclusive property of Gencovery SAS.
# The use and distribution of this software is prohibited without the prior consent of Gencovery SAS.
# About us: https://gencovery.com

from gws_core.config.param.code_param.python_code_param import PythonCodeParam
from gws_core.impl.live.base.env_live_task import EnvLiveTask
from gws_core.impl.live.helper.live_code_helper import LiveCodeHelper
from gws_core.impl.shell.pip_shell_proxy import PipShellProxy

from ...config.config_types import ConfigSpecs
from ...task.task_decorator import task_decorator


@task_decorator(
    "PyPipenvLiveTask", human_name="Python live task for pipenv shell",
    short_description="Live task to run Python snippets in a pipenv shell environment. The inputs files are passed to the snippet through the arguments.")
class PyPipenvLiveTask(EnvLiveTask):
    """
    Pipenv-based Python live tasks allow to execute Python snippets on the fly in isolated Pipenv environments.

    Live tasks are fast and efficient tools to develop, test, use and share code snippets.

    Pipenv is a tool to automatically creates and manages a virtualenv for your projects.

    See also https://pipenv.pypa.io/

    > **Warning**: It is recommended to use code snippets comming from trusted sources.
    """

    SNIPPET_FILE_EXTENSION: str = "py"

    config_specs: ConfigSpecs = {
        'params': EnvLiveTask.get_list_param_config(),
        'env': PythonCodeParam(
            default_value=LiveCodeHelper.get_pip_env_file_template(),
            human_name="Pipenv configuration", short_description="Pipenv configuration"
        ),
<<<<<<< HEAD
        'args':
        StrParam(
            optional=True, default_value="", human_name="Shell arguments",
            short_description="Shell arguments used to call the script. For example: Use '--datapath {input:*}' to pass a single input `File`. Use '--datapath1 {input:file1} --datapath2 {input:file2}' to pass several files from an input `ResourceSet`."),
        'output_file_paths':
        ListParam(
            human_name="Output file paths",
            short_description="The paths of the files to capture in the outputs. For example: Enter 'result.csv' to capture this file in the outputs. Please ensure that this file is created by the script"),
=======
>>>>>>> 5d7554a3
        'code': PythonCodeParam(
            default_value=LiveCodeHelper.get_python_with_env_template(),
            human_name="Code snippet", short_description="The code snippet to execute using shell command"),
    }

    def _format_command(self, code_file_path: str) -> list:
        return ["python", code_file_path]

    def _create_shell_proxy(self, env: str) -> PipShellProxy:
        return PipShellProxy.from_env_str(env, message_dispatcher=self.message_dispatcher)<|MERGE_RESOLUTION|>--- conflicted
+++ resolved
@@ -36,17 +36,6 @@
             default_value=LiveCodeHelper.get_pip_env_file_template(),
             human_name="Pipenv configuration", short_description="Pipenv configuration"
         ),
-<<<<<<< HEAD
-        'args':
-        StrParam(
-            optional=True, default_value="", human_name="Shell arguments",
-            short_description="Shell arguments used to call the script. For example: Use '--datapath {input:*}' to pass a single input `File`. Use '--datapath1 {input:file1} --datapath2 {input:file2}' to pass several files from an input `ResourceSet`."),
-        'output_file_paths':
-        ListParam(
-            human_name="Output file paths",
-            short_description="The paths of the files to capture in the outputs. For example: Enter 'result.csv' to capture this file in the outputs. Please ensure that this file is created by the script"),
-=======
->>>>>>> 5d7554a3
         'code': PythonCodeParam(
             default_value=LiveCodeHelper.get_python_with_env_template(),
             human_name="Code snippet", short_description="The code snippet to execute using shell command"),
