# LICENSE
# This software is the exclusive property of Gencovery SAS.
# The use and distribution of this software is prohibited without the prior consent of Gencovery SAS.
# About us: https://gencovery.com


import copy
<<<<<<< HEAD
from typing import Dict, List, Literal, TypedDict, Union
=======
from typing import Dict, List, Literal, Union
>>>>>>> 16643107

import numpy as np
from pandas import DataFrame, Series

from ...config.config_types import ConfigParams
from ...core.exception.exceptions import BadRequestException
from ...resource.r_field import DictRField
from ...resource.resource import Resource
from ...resource.resource_decorator import resource_decorator
from ...resource.view_decorator import view
from .data_frame_r_field import DataFrameRField
from .view.table_barplot_view import TableBarPlotView
from .view.table_boxplot_view import TableBoxPlotView
from .view.table_heatmap_view import TableHeatmapView
from .view.table_histogram_view import TableHistogramView
from .view.table_lineplot_2d_view import TableLinePlot2DView
from .view.table_scatterplot_2d_view import TableScatterPlot2DView
from .view.table_stacked_barplot_view import TableStackedBarPlotView
from .view.table_venn_diagram_view import TableVennDiagramView
from .view.table_view import TableView

ALLOWED_DELIMITER = ["auto", "tab", "space", ",", ";"]
DEFAULT_DELIMITER = "auto"
DEFAULT_FILE_FORMAT = ".csv"
ALLOWED_XLS_FILE_FORMATS = ['.xlsx', '.xls']
ALLOWED_TXT_FILE_FORMATS = ['.csv', '.tsv', '.tab', '.txt']
ALLOWED_FILE_FORMATS = [*ALLOWED_XLS_FILE_FORMATS, *ALLOWED_TXT_FILE_FORMATS]

NUMERICAL_TAG_TYPE = "numerical"
CATEGORICAL_TAG_TYPE = "categorical"
ALLOWED_TAG_TYPES = [CATEGORICAL_TAG_TYPE, NUMERICAL_TAG_TYPE]


<<<<<<< HEAD
class TableMeta(TypedDict):
    row_tags: List[Dict[str, str]]
    column_tags: List[Dict[str, str]]
    row_tag_types: Dict[str, str]
    column_tag_types: Dict[str, str]

=======
>>>>>>> 16643107
@resource_decorator("Table")
class Table(Resource):

    ALLOWED_DELIMITER = ALLOWED_DELIMITER
    DEFAULT_DELIMITER = DEFAULT_DELIMITER
    DEFAULT_FILE_FORMAT = DEFAULT_FILE_FORMAT
    ALLOWED_FILE_FORMATS = ALLOWED_FILE_FORMATS

    ALLOWED_XLS_FILE_FORMATS = ALLOWED_XLS_FILE_FORMATS
    ALLOWED_TXT_FILE_FORMATS = ALLOWED_TXT_FILE_FORMATS

    NUMERICAL_TAG_TYPE = NUMERICAL_TAG_TYPE
    CATEGORICAL_TAG_TYPE = CATEGORICAL_TAG_TYPE
    ALLOWED_TAG_TYPES = ALLOWED_TAG_TYPES

    _data: DataFrame = DataFrameRField()
    _meta: Dict = DictRField()

    def __init__(self, data: Union[DataFrame, np.ndarray, list] = None,
                 row_names=None, column_names=None,  meta: TableMeta = None):
        super().__init__()
        self._set_data(data, row_names=row_names, column_names=column_names, meta=meta)

    def _set_data(self, data: Union[DataFrame, np.ndarray] = None,
                  row_names=None, column_names=None,  meta: TableMeta = None) -> 'Table':
        if data is None:
            data = DataFrame()
        else:
            if isinstance(data, Series):
                data = data.to_frame()
            if isinstance(data, DataFrame):
                # OK!
                pass
            elif isinstance(data, (np.ndarray, list)):
                data = DataFrame(data)
            else:
                raise BadRequestException(
                    "The data must be an instance of DataFrame or Numpy array")

            if (column_names is not None) and not isinstance(column_names, list):
                raise BadRequestException("The column_names must be an instance of list")
            if (row_names is not None) and not isinstance(row_names, list):
                raise BadRequestException("The row_names must be an instance of list")

            if column_names:
                data.columns = column_names
            data.columns = data.columns.map(str)

            if row_names:
                data.index = row_names

        self._data = data
        self._set_meta(meta)
        return self

    def _set_meta(self, meta: TableMeta = None):
        if meta is None:
            meta = {
                "row_tags": [{}] * self.nb_rows,
                "column_tags": [{}] * self.nb_columns,
                "row_tag_types": {},
                "column_tag_types": {},
            }
        else:
            if "row_tags" not in meta:
                meta["row_tags"] = [{}] * self.nb_rows
            if "column_tags" not in meta:
                meta["column_tags"] = [{}] * self.nb_columns
            if len(meta["row_tags"]) != self._data.shape[0]:
                raise BadRequestException("The length of row_tags must be equal to the number of rows")
            if len(meta["column_tags"]) != self._data.shape[1]:
                raise BadRequestException("The length of column_tags must be equal to the number of columns")

        self._meta = meta

    def _add_tag(
            self, axis, index: int, key: str, value: Union[str, int, float],
            type: Literal['categorical', 'numerical'] = 'categorical'):
        if axis not in ["row", "column"]:
            raise BadRequestException("The index must be an integer")
        if not isinstance(index, int):
            raise BadRequestException("The index must be an integer")
        if not isinstance(key, str):
            raise BadRequestException("The tag key must be a string")
        if not isinstance(value, (str, int, float)):
            raise BadRequestException("The tag value must be a string, int or float")
        if type not in self.ALLOWED_TAG_TYPES:
            raise BadRequestException(f"Invalid tag type '{type}'. The tag type must be in {self.ALLOWED_TAG_TYPES}")
<<<<<<< HEAD

        key=str(key)
        value=str(value)

        self._meta[axis + "_tags"][index][key]=value
=======

        key = str(key)
        value = str(value)

        self._meta[axis + "_tags"][index][key] = value
>>>>>>> 16643107
        if key not in self._meta[axis + "_tag_types"]:
            self._meta[axis + "_tag_types"][key]=type
        else:
            if self._meta[axis + "_tag_types"][key] != type:
                raise BadRequestException(f"Tag '{key}' already exists with a different type")

    def add_row_tag(
            self, row_index: int, key: str, value: Union[str, int, float],
            type: Literal['categorical', 'numerical'] = 'categorical'):
        """
        Add a {key, value} tag to a row at a given index

        :param row_index: The row index
        :param row_index: int
        :param key: The tag key
        :param key: str
        :param value: The tag value
        :param value: str, int, float
        """

        self._add_tag("row", row_index, key, value, type = type)

    def add_column_tag(
            self, column_index: int, key: str, value: Union[str, int, float],
            type: Literal['categorical', 'numerical'] = 'categorical'):
        """
        Add a {key, value} tag to a column at a given index

        :param column_index: The column index
        :param column_index: int
        :param key: The tag key
        :param key: str
        :param value: The tag value
        :param value: str, int, float
        """

        self._add_tag("column", column_index, key, value, type = type)

    def convert_row_tags_to_dummy_target_matrix(self, key: str) -> DataFrame:
        tags = self.get_row_tags()
        targets = [tag[key] for tag in tags]
        labels = sorted(list(set(targets)))
        nb_labels = len(labels)
        nb_instances = len(targets)
        data = np.zeros(shape=(nb_instances, nb_labels))
        for i in range(0, nb_instances):
            current_label = targets[i]
            idx = labels.index(current_label)
            data[i][idx] = 1.0

        return DataFrame(data=data, index=targets, columns=labels)

    def set_row_tags(self, tags: list):
        if not isinstance(tags, list):
            raise BadRequestException("The tags must be a list")
        if len(tags) != self._data.shape[0]:
            raise BadRequestException("The length of tags must be equal to the number of rows")

        self._meta["row_tags"]=self.clean_tags(tags)

    def set_row_tag_types(self, types: dict):
<<<<<<< HEAD
        current_row_tags=self.get_row_tags()
        current_row_tag_types=self.get_row_tag_types()
        all_current_keys=list(set([k for t in current_row_tags for k in t]))
        for k, v in types.items():
            if k not in all_current_keys:
=======
        current_row_tags = self.get_row_tags()
        current_row_tag_types = self.get_row_tag_types()
        for k, t in types.items():
            if k not in current_row_tag_types:
>>>>>>> 16643107
                raise BadRequestException(f"The tag `{k}` does not exist")
            else:
                if v not in self.ALLOWED_TAG_TYPES:
                    raise BadRequestException(f"Invalid tag type '{v}'. The tag type in {self.ALLOWED_TAG_TYPES}")
                current_row_tag_types[k]=v

        self._meta["row_tag_types"]=current_row_tag_types

    def set_column_tags(self, tags: list):
        if not isinstance(tags, list):
            raise BadRequestException("The tags must be a list")
        if len(tags) != self._data.shape[1]:
            raise BadRequestException("The length of tags must be equal to the number of columns")

        self._meta["column_tags"]=self.clean_tags(tags)

    def set_column_tag_types(self, types: dict):
<<<<<<< HEAD
        current_column_tag_types=self.get_column_tag_types()
        for k, v in types.items():
            if k not in current_column_tag_types:
                raise BadRequestException(f"The tag `{k}` does not exist")
            else:
                if v not in self.ALLOWED_TAG_TYPES:
                    raise BadRequestException(
                        f"Invalid tag type '{v}'. The tag type must be in {self.ALLOWED_TAG_TYPES}")
                current_column_tag_types[k]=v
=======
        current_column_tag_types = self.get_column_tag_types()
        for k, t in types.items():
            if k not in current_column_tag_types:
                raise BadRequestException(f"The tag `{k}` does not exist")
            else:
                if t not in self.ALLOWED_TAG_TYPES:
                    raise BadRequestException(
                        f"Invalid tag type '{t}'. The tag type must be in {self.ALLOWED_TAG_TYPES}")
                current_column_tag_types[k] = v
>>>>>>> 16643107

        self._meta["column_tag_types"]=current_column_tag_types

    def get_data(self):
        return self._data

    # -- C --

    @ staticmethod
    def clean_tags(tags):
        try:
            return [{str(k): str(v) for k, v in t.items()} for t in tags]
        except:
            raise BadRequestException("The tags are not valid. Please check")

    @property
    def column_names(self) -> list:
        """
        Returns the column names of the Datatable.

        :return: The list of column names or `None` is no column names exist
        :rtype: list or None
        """

        try:
            return self._data.columns.values.tolist()
        except:
            return None

    def column_exists(self, name, case_sensitive = True) -> bool:
        if case_sensitive:
            return name in self.column_names
        else:
            lower_names=[x.lower() for x in self.column_names]
            return name.lower() in lower_names

    # -- F --

<<<<<<< HEAD
    @ classmethod
    def from_dict(cls, data: dict, orient = 'index', dtype = None, columns = None) -> 'Table':
        dataframe=DataFrame.from_dict(data, orient, dtype, columns)
        res=cls(data = dataframe)
=======
    @classmethod
    def from_dict(cls, data: dict, orient='index', dtype=None, columns=None) -> 'Table':
        dataframe = DataFrame.from_dict(data, orient, dtype, columns)
        res = cls(data=dataframe)
>>>>>>> 16643107
        return res

    # -- G --

    def get_column(self, column_name: str, rtype = 'list', skip_nan = False) -> Union['DataFrame', list]:
        if rtype == 'list':
            df=self._data[column_name]
            if skip_nan:
                df.dropna(inplace = True)
            return df.values.tolist()
        else:
            df=self._data[[column_name]]
            if skip_nan:
                df.dropna(inplace = True)
            return df

    def get_meta(self):
        return self._meta

<<<<<<< HEAD
    def get_row_tags(self, none_if_empty: bool = False):
        tags=self._meta["row_tags"]
        are_tags_empty=[len(t) == 0 for t in tags]
=======
    def get_row_tags(self, none_if_empty: bool = False,
                     from_index: int = None, to_index: int = None) -> List[Dict[str, str]]:
        tags = self._meta["row_tags"]
        are_tags_empty = [len(t) == 0 for t in tags]
>>>>>>> 16643107
        if all(are_tags_empty) and none_if_empty:
            return None

        if from_index is not None and to_index is not None:
            return tags[from_index:to_index]

        return tags

    def get_row_tag_types(self):
        return self._meta["row_tag_types"]

    def get_column_tags(self, none_if_empty: bool = False):
        tags=self._meta["column_tags"]
        are_tags_empty=[len(t) == 0 for t in tags]
        if all(are_tags_empty) and none_if_empty:
            return None
        else:
            return tags

    def get_column_tag_types(self):
        return self._meta["column_tag_types"]

    # -- H --

    def head(self, nrows = 5) -> DataFrame:
        """
        Returns the first n rows for the columns ant targets.

        :param nrows: Number of rows
        :param nrows: int
        :return: The `panda.DataFrame` objects representing the n first rows of the `data`
        :rtype: pandas.DataFrame
        """

        return self._data.head(nrows)

    # -- I --

    @property
    def is_vector(self) -> bool:
        return self.nb_rows == 1 or self.nb_columns == 1

    @property
    def is_column_vector(self) -> bool:
        return self.nb_columns == 1

    @property
    def is_row_vector(self) -> bool:
        return self.nb_rows == 1

    # -- N --

    @property
    def nb_columns(self) -> int:
        """
        Returns the number of columns.

        :return: The number of columns
        :rtype: int
        """

        return self._data.shape[1]

    @property
    def nb_rows(self) -> int:
        """
        Returns the number of rows.

        :return: The number of rows
        :rtype: int
        """

        return self._data.shape[0]

    # -- R --

    @property
    def row_names(self) -> list:
        """
        Returns the row names.

        :return: The list of row names
        :rtype: list
        """

        return self._data.index.values.tolist()

    # -- S --

    def select_by_row_positions(self, positions: List[int]) -> 'Table':
        if not isinstance(positions, list):
            raise BadRequestException("The positions must be a list of integers")
        if not all(isinstance(x, int) for x in positions):
            raise BadRequestException("The positions must be a list of integers")
        data=self._data.iloc[positions, :]
        meta=copy.deepcopy(self._meta)
        if "row_tags" in self._meta:
            meta["row_tags"]=[meta["row_tags"][k] for k in positions]
        cls=type(self)
        return cls(data = data, meta = meta)

    def select_by_column_positions(self, positions: List[int]) -> 'Table':
        if not isinstance(positions, list):
            raise BadRequestException("The positions must be a list of integers")
        if not all(isinstance(x, int) for x in positions):
            raise BadRequestException("The positions must be a list of integers")
        data=self._data.iloc[:, positions]
        meta=copy.deepcopy(self._meta)
        if "column_tags" in self._meta:
            meta["column_tags"]=[meta["column_tags"][k] for k in positions]
        cls=type(self)
        return cls(data = data, meta = meta)

    def select_by_row_names(self, names: List[str], use_regex = False) -> 'Table':
        if not isinstance(names, list):
            raise BadRequestException("The names must be a list of strings")
        if not all(isinstance(x, str) for x in names):
            raise BadRequestException("The names must be a list of strings")
        if use_regex:
            regex="(" + ")|(".join(names) + ")"
            data=self._data.filter(regex = regex, axis = 0)
        else:
            data=self._data.filter(items = names, axis = 0)
        positions=[self._data.index.get_loc(k) for k in self._data.index if k in data.index]
        meta=copy.deepcopy(self._meta)
        if "row_tags" in self._meta:
            meta["row_tags"]=[meta["row_tags"][k] for k in positions]
        cls=type(self)
        return cls(data = data, meta = meta)

    def select_by_column_names(self, names: List[str], use_regex = False) -> 'Table':
        if not isinstance(names, list):
            raise BadRequestException("The names must be a list of strings")
        if not all(isinstance(x, str) for x in names):
            raise BadRequestException("The names must be a list of strings")
        if use_regex:
            regex="(" + ")|(".join(names) + ")"
            data=self._data.filter(regex = regex, axis = 1)
        else:
            data=self._data.filter(items = names, axis = 1)
        positions=[self._data.columns.get_loc(k) for k in self._data.columns if k in data.columns]
        meta=copy.deepcopy(self._meta)
        if "column_tags" in self._meta:
            meta["column_tags"]=[meta["column_tags"][k] for k in positions]
        cls=type(self)
        return cls(data = data, meta = meta)

    def select_by_row_tags(self, tags: List[dict]) -> 'Table':
        """
        Select table rows matching a list of tags

        Example of search tags are:

        - `tags = [ {"key1": "value1"} ]` to select rows having a tag `{"key1": "value1"}`
        - `tags = [ {"key1": "value1", "key2": "value2"} ]` to select rows having tags `{"key1": "value1"} AND {"key2": "value2"}`
        - `tags = [ {"key1": "value1"}, {"key2": "value2"} ]` to select rows having tags `{"key1": "value1"} OR {"key2": "value2"}`
        - `tags = [ {"key1": "value1", "key2": "value2"}, {"key3": "value3"} ]` to select rows having tags `({"key1": "value1"} AND {"key2": "value2"}) OR {"key2": "value2"}`
        - AND and OR logics can further be combined to perform complex selects

        :param tags: The of tags
        :param tags: List[dict]
        :return: The selected table
        :rtype: Table
        """

        if not isinstance(tags, list):
            raise BadRequestException("A list of tags is required")

        row_tags=self.get_row_tags()
        position_union=[]
        for tag in tags:
            position_instersect=[]
            for key, value in tag.items():
                if not position_instersect:
                    position_instersect=[i for i, t in enumerate(row_tags) if t.get(key) == value]
                else:
                    pos=[i for i, t in enumerate(row_tags) if t.get(key) == value]
                    position_instersect=list(set(pos) & set(position_instersect))

            position_union.extend(position_instersect)

        position_union=sorted(list(set(position_union)))
        return self.select_by_row_positions(position_union)

    def select_by_column_tags(self, tags: List[dict]) -> 'Table':
        """
        Select table columns matching a list of tags

        Example of search tags are:

        - `tags = [ {"key1": "value1"} ]` to select columns having a tag `{"key1": "value1"}`
        - `tags = [ {"key1": "value1", "key2": "value2"} ]` to select columns having tags `{"key1": "value1"} AND {"key2": "value2"}`
        - `tags = [ {"key1": "value1"}, {"key2": "value2"} ]` to select columns having tags `{"key1": "value1"} OR {"key2": "value2"}`
        - `tags = [ {"key1": "value1", "key2": "value2"}, {"key3": "value3"} ]` to select columns having tags `({"key1": "value1"} AND {"key2": "value2"}) OR {"key2": "value2"}`
        - AND and OR logics can further be combined to perform complex selects

        :param tags: The of tags
        :param tags: List[dict]
        :return: The selected table
        :rtype: Table
        """

        if not isinstance(tags, list):
            raise BadRequestException("A list of tags is required")

        column_tags=self.get_column_tags()
        position_union=[]
        for tag in tags:
            position_instersect=[]
            for key, value in tag.items():
                if not position_instersect:
                    position_instersect=[i for i, t in enumerate(column_tags) if t.get(key) == value]
                else:
                    pos=[i for i, t in enumerate(column_tags) if t.get(key) == value]
                    position_instersect=list(set(pos) & set(position_instersect))

            position_union.extend(position_instersect)

        position_union=sorted(list(set(position_union)))
        return self.select_by_column_positions(position_union)

    def select_numeric_columns(self, drop_na: Literal['all', 'any'] = 'all') -> 'Table':
        """
        Select numeric columns.
        - if drop_na = 'all', then drops columns where all values are nan (similar to `DataFrame.drop_na(how=all|any)`)
        - if drop_na = 'any', then drop columns where any values are nan (similar to `DataFrame.drop_na(how=all|any)`)
        """

        data=self._data.select_dtypes([np.number])
        if drop_na:
            data=data.dropna(how = "all")
        if data.shape[1] == self._data.shape[0]:
            return self
        column_tags=self.get_column_tags()
        selected_col_tags=[column_tags[i] for i, name in enumerate(self.column_names) if name in data.columns]
        table=Table(data = data)
        table.set_row_tags(self.get_row_tags())
        table.set_column_tags(selected_col_tags)
        return table

    def __str__(self):
        return super().__str__() + "\n" + \
            "Table:\n" + \
            self._data.__str__()

    # -- T --

    def to_list(self) -> list:
        return self.to_numpy().tolist()

    def to_numpy(self) -> np.ndarray:
        return self._data.to_numpy()

    def to_dataframe(self) -> DataFrame:
        return self._data

    def to_csv(self) -> str:
        return self._data.to_csv()

    def to_json(self) -> dict:
        return self._data.to_json()

    def tail(self, nrows = 5) -> DataFrame:
        """
        Returns the last n rows for the columns ant targets.

        :param nrows: Number of rows
        :param nrows: int
        :return: The `panda.DataFrame` objects representing the n first rows of the `data`
        :rtype: pandas.DataFrame
        """

        return self._data.tail(nrows)

    # -- V ---

<<<<<<< HEAD
    @ view(view_type = TableView, default_view = True, human_name = 'Tabular', short_description = 'View as a table', specs = {})
=======
    @view(view_type=TableView, default_view=True, human_name='Tabular', short_description='View as a table', specs={})
>>>>>>> 16643107
    def view_as_table(self, params: ConfigParams) -> TableView:
        """
        View as table
        """

        return TableView(self)

<<<<<<< HEAD
    @ view(view_type = TableLinePlot2DView, human_name = 'Line plot 2D', short_description = 'View columns as 2D-line plots', specs = {})
=======
    ################################################# PLOT VIEW #################################################
    # Plot view are hidden because they are manually called by the front
    # /!\ DO NOT CHANGE THE FUNCTION NAMES OF THESES HIDDEN VIEWS /!\

    @view(view_type=TableLinePlot2DView, human_name='Line plot 2D', short_description='View columns as 2D-line plots', specs={}, hide=True)
>>>>>>> 16643107
    def view_as_line_plot_2d(self, params: ConfigParams) -> TableLinePlot2DView:
        """
        View columns as 2D-line plots
        """

        return TableLinePlot2DView(self)

    # @view(view_type=LinePlot3DView, human_name='LinePlot3D', short_description='View columns as 3D-line plots', specs={})
    # def view_as_line_plot_3d(self, params: ConfigParams) -> LinePlot3DView:
    #     """
    #     View columns as 3D-line plots
    #     """

    #     return LinePlot3DView(self)

    # @view(view_type=TableScatterPlot3DView, human_name='ScatterPlot3D', short_description='View columns as 3D-scatter plots', specs={})
    # def view_as_scatter_plot_3d(self, params: ConfigParams) -> TableScatterPlot3DView:
    #     """
    #     View columns as 3D-scatter plots
    #     """

    #     return TableScatterPlot3DView(self)

<<<<<<< HEAD
    @ view(view_type = TableScatterPlot2DView, human_name = 'Scatter plot 2D',
           short_description='View columns as 2D-scatter plots', specs={})
=======
    @view(view_type=TableScatterPlot2DView, human_name='Scatter plot 2D',
          short_description='View columns as 2D-scatter plots', specs={}, hide=True)
>>>>>>> 16643107
    def view_as_scatter_plot_2d(self, params: ConfigParams) -> TableScatterPlot2DView:
        """
        View one or several columns as 2D-line plots
        """

        return TableScatterPlot2DView(self)

    @view(view_type=TableBarPlotView, human_name='Bar plot', short_description='View columns as 2D-bar plots', specs={}, hide=True)
    def view_as_bar_plot(self, params: ConfigParams) -> TableBarPlotView:
        """
        View one or several columns as 2D-bar plots
        """

        return TableBarPlotView(self)

    @view(view_type=TableStackedBarPlotView, human_name='Stacked bar plot',
          short_description='View columns as 2D-stacked bar plots', specs={}, hide=True)
    def view_as_stacked_bar_plot(self, params: ConfigParams) -> TableStackedBarPlotView:
        """
        View one or several columns as 2D-stacked bar plots
        """

        return TableStackedBarPlotView(self)

    @view(view_type=TableHistogramView, human_name='Histogram', short_description='View columns as 2D-line plots', specs={}, hide=True)
    def view_as_histogram(self, params: ConfigParams) -> TableHistogramView:
        """
        View columns as 2D-line plots
        """

        return TableHistogramView(self)

    @view(view_type=TableBoxPlotView, human_name='Box plot', short_description='View columns as box plots', specs={}, hide=True)
    def view_as_box_plot(self, params: ConfigParams) -> TableBoxPlotView:
        """
        View one or several columns as box plots
        """

        return TableBoxPlotView(self)

    @view(view_type=TableHeatmapView, human_name='Heatmap', short_description='View table as heatmap', specs={}, hide=True)
    def view_as_heatmap(self, params: ConfigParams) -> TableHeatmapView:
        """
        View the table as heatmap
        """

        return TableHeatmapView(self)

    @view(view_type=TableVennDiagramView, human_name='VennDiagram', short_description='View table as Venn diagram', specs={}, hide=True)
    def view_as_venn_diagram(self, params: ConfigParams) -> TableHeatmapView:
        """
        View the table as Venn diagram
        """

        return TableVennDiagramView(self)<|MERGE_RESOLUTION|>--- conflicted
+++ resolved
@@ -5,11 +5,7 @@
 
 
 import copy
-<<<<<<< HEAD
 from typing import Dict, List, Literal, TypedDict, Union
-=======
-from typing import Dict, List, Literal, Union
->>>>>>> 16643107
 
 import numpy as np
 from pandas import DataFrame, Series
@@ -43,15 +39,13 @@
 ALLOWED_TAG_TYPES = [CATEGORICAL_TAG_TYPE, NUMERICAL_TAG_TYPE]
 
 
-<<<<<<< HEAD
 class TableMeta(TypedDict):
     row_tags: List[Dict[str, str]]
     column_tags: List[Dict[str, str]]
     row_tag_types: Dict[str, str]
     column_tag_types: Dict[str, str]
 
-=======
->>>>>>> 16643107
+
 @resource_decorator("Table")
 class Table(Resource):
 
@@ -140,21 +134,13 @@
             raise BadRequestException("The tag value must be a string, int or float")
         if type not in self.ALLOWED_TAG_TYPES:
             raise BadRequestException(f"Invalid tag type '{type}'. The tag type must be in {self.ALLOWED_TAG_TYPES}")
-<<<<<<< HEAD
-
-        key=str(key)
-        value=str(value)
-
-        self._meta[axis + "_tags"][index][key]=value
-=======
 
         key = str(key)
         value = str(value)
 
         self._meta[axis + "_tags"][index][key] = value
->>>>>>> 16643107
         if key not in self._meta[axis + "_tag_types"]:
-            self._meta[axis + "_tag_types"][key]=type
+            self._meta[axis + "_tag_types"][key] = type
         else:
             if self._meta[axis + "_tag_types"][key] != type:
                 raise BadRequestException(f"Tag '{key}' already exists with a different type")
@@ -173,7 +159,7 @@
         :param value: str, int, float
         """
 
-        self._add_tag("row", row_index, key, value, type = type)
+        self._add_tag("row", row_index, key, value, type=type)
 
     def add_column_tag(
             self, column_index: int, key: str, value: Union[str, int, float],
@@ -189,7 +175,7 @@
         :param value: str, int, float
         """
 
-        self._add_tag("column", column_index, key, value, type = type)
+        self._add_tag("column", column_index, key, value, type=type)
 
     def convert_row_tags_to_dummy_target_matrix(self, key: str) -> DataFrame:
         tags = self.get_row_tags()
@@ -211,28 +197,21 @@
         if len(tags) != self._data.shape[0]:
             raise BadRequestException("The length of tags must be equal to the number of rows")
 
-        self._meta["row_tags"]=self.clean_tags(tags)
+        self._meta["row_tags"] = self.clean_tags(tags)
 
     def set_row_tag_types(self, types: dict):
-<<<<<<< HEAD
-        current_row_tags=self.get_row_tags()
-        current_row_tag_types=self.get_row_tag_types()
-        all_current_keys=list(set([k for t in current_row_tags for k in t]))
+        current_row_tags = self.get_row_tags()
+        current_row_tag_types = self.get_row_tag_types()
+        all_current_keys = list(set([k for t in current_row_tags for k in t]))
         for k, v in types.items():
             if k not in all_current_keys:
-=======
-        current_row_tags = self.get_row_tags()
-        current_row_tag_types = self.get_row_tag_types()
-        for k, t in types.items():
-            if k not in current_row_tag_types:
->>>>>>> 16643107
                 raise BadRequestException(f"The tag `{k}` does not exist")
             else:
                 if v not in self.ALLOWED_TAG_TYPES:
                     raise BadRequestException(f"Invalid tag type '{v}'. The tag type in {self.ALLOWED_TAG_TYPES}")
-                current_row_tag_types[k]=v
-
-        self._meta["row_tag_types"]=current_row_tag_types
+                current_row_tag_types[k] = v
+
+        self._meta["row_tag_types"] = current_row_tag_types
 
     def set_column_tags(self, tags: list):
         if not isinstance(tags, list):
@@ -240,32 +219,22 @@
         if len(tags) != self._data.shape[1]:
             raise BadRequestException("The length of tags must be equal to the number of columns")
 
-        self._meta["column_tags"]=self.clean_tags(tags)
+        self._meta["column_tags"] = self.clean_tags(tags)
 
     def set_column_tag_types(self, types: dict):
-<<<<<<< HEAD
-        current_column_tag_types=self.get_column_tag_types()
+        current_column_tags = self.get_column_tags()
+        current_column_tag_types = self.get_column_tag_types()
+        all_current_keys = list(set([k for t in current_column_tags for k in t]))
         for k, v in types.items():
-            if k not in current_column_tag_types:
+            if k not in all_current_keys:
                 raise BadRequestException(f"The tag `{k}` does not exist")
             else:
                 if v not in self.ALLOWED_TAG_TYPES:
                     raise BadRequestException(
                         f"Invalid tag type '{v}'. The tag type must be in {self.ALLOWED_TAG_TYPES}")
-                current_column_tag_types[k]=v
-=======
-        current_column_tag_types = self.get_column_tag_types()
-        for k, t in types.items():
-            if k not in current_column_tag_types:
-                raise BadRequestException(f"The tag `{k}` does not exist")
-            else:
-                if t not in self.ALLOWED_TAG_TYPES:
-                    raise BadRequestException(
-                        f"Invalid tag type '{t}'. The tag type must be in {self.ALLOWED_TAG_TYPES}")
                 current_column_tag_types[k] = v
->>>>>>> 16643107
-
-        self._meta["column_tag_types"]=current_column_tag_types
+
+        self._meta["column_tag_types"] = current_column_tag_types
 
     def get_data(self):
         return self._data
@@ -293,26 +262,19 @@
         except:
             return None
 
-    def column_exists(self, name, case_sensitive = True) -> bool:
+    def column_exists(self, name, case_sensitive=True) -> bool:
         if case_sensitive:
             return name in self.column_names
         else:
-            lower_names=[x.lower() for x in self.column_names]
+            lower_names = [x.lower() for x in self.column_names]
             return name.lower() in lower_names
 
     # -- F --
 
-<<<<<<< HEAD
     @ classmethod
-    def from_dict(cls, data: dict, orient = 'index', dtype = None, columns = None) -> 'Table':
-        dataframe=DataFrame.from_dict(data, orient, dtype, columns)
-        res=cls(data = dataframe)
-=======
-    @classmethod
     def from_dict(cls, data: dict, orient='index', dtype=None, columns=None) -> 'Table':
         dataframe = DataFrame.from_dict(data, orient, dtype, columns)
         res = cls(data=dataframe)
->>>>>>> 16643107
         return res
 
     # -- G --
@@ -332,16 +294,10 @@
     def get_meta(self):
         return self._meta
 
-<<<<<<< HEAD
-    def get_row_tags(self, none_if_empty: bool = False):
-        tags=self._meta["row_tags"]
-        are_tags_empty=[len(t) == 0 for t in tags]
-=======
     def get_row_tags(self, none_if_empty: bool = False,
                      from_index: int = None, to_index: int = None) -> List[Dict[str, str]]:
         tags = self._meta["row_tags"]
         are_tags_empty = [len(t) == 0 for t in tags]
->>>>>>> 16643107
         if all(are_tags_empty) and none_if_empty:
             return None
 
@@ -618,11 +574,7 @@
 
     # -- V ---
 
-<<<<<<< HEAD
-    @ view(view_type = TableView, default_view = True, human_name = 'Tabular', short_description = 'View as a table', specs = {})
-=======
     @view(view_type=TableView, default_view=True, human_name='Tabular', short_description='View as a table', specs={})
->>>>>>> 16643107
     def view_as_table(self, params: ConfigParams) -> TableView:
         """
         View as table
@@ -630,15 +582,11 @@
 
         return TableView(self)
 
-<<<<<<< HEAD
-    @ view(view_type = TableLinePlot2DView, human_name = 'Line plot 2D', short_description = 'View columns as 2D-line plots', specs = {})
-=======
     ################################################# PLOT VIEW #################################################
     # Plot view are hidden because they are manually called by the front
     # /!\ DO NOT CHANGE THE FUNCTION NAMES OF THESES HIDDEN VIEWS /!\
 
     @view(view_type=TableLinePlot2DView, human_name='Line plot 2D', short_description='View columns as 2D-line plots', specs={}, hide=True)
->>>>>>> 16643107
     def view_as_line_plot_2d(self, params: ConfigParams) -> TableLinePlot2DView:
         """
         View columns as 2D-line plots
@@ -662,13 +610,8 @@
 
     #     return TableScatterPlot3DView(self)
 
-<<<<<<< HEAD
-    @ view(view_type = TableScatterPlot2DView, human_name = 'Scatter plot 2D',
-           short_description='View columns as 2D-scatter plots', specs={})
-=======
     @view(view_type=TableScatterPlot2DView, human_name='Scatter plot 2D',
           short_description='View columns as 2D-scatter plots', specs={}, hide=True)
->>>>>>> 16643107
     def view_as_scatter_plot_2d(self, params: ConfigParams) -> TableScatterPlot2DView:
         """
         View one or several columns as 2D-line plots
