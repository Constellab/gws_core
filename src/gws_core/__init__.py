--- conflicted
+++ resolved
@@ -171,13 +171,10 @@
     TableTagGrouperHelper as TableTagGrouperHelper
 from .impl.table.metadata_table.metadata_table import \
     MetadataTable as MetadataTable
-<<<<<<< HEAD
-from .impl.table.metadata_table.metadata_table_task import (
-    MetadataTableExporter, MetadataTableImporter)
-=======
+from .impl.table.metadata_table.metadata_table_task import \
+    MetadataTableExporter as MetadataTableExporter
 from .impl.table.metadata_table.metadata_table_task import \
     MetadataTableImporter as MetadataTableImporter
->>>>>>> 372f90b1
 from .impl.table.metadata_table.table_annotator import \
     TableColumnAnnotator as TableColumnAnnotator
 from .impl.table.metadata_table.table_annotator import \
