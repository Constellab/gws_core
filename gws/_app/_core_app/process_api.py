--- conflicted
+++ resolved
@@ -15,7 +15,6 @@
 
 
 @core_app.get("/process-type", tags=["Process"], summary="Get the list of process types")
-<<<<<<< HEAD
 async def get_the_list_of_process_types(page: Optional[int] = 1, \
                                     number_of_items_per_page: Optional[int] = -1, \
                                     _: UserData = Depends(check_user_access_token)) -> dict:
@@ -24,28 +23,12 @@
     
     - **page**: the page number
     - **number_of_items_per_page**: the number of items per page. Defaults to -1, i.e. fetch all the items.
-=======
-async def get_the_list_of_process_types(page: Optional[int] = 1,
-                                        number_of_items_per_page: Optional[int] = 20,
-                                        _: UserData = Depends(check_user_access_token)) -> dict:
-    """
-    Retrieve a list of processes. The list is paginated.
-
-    - **page**: the page number
-    - **number_of_items_per_page**: the number of items per page. Defaults to 20 items per page.
->>>>>>> d4665bd6
     """
 
     return ProcessService.fetch_process_type_list(
-<<<<<<< HEAD
         page = page,
         number_of_items_per_page = number_of_items_per_page,
         as_json = True
-=======
-        page=page,
-        number_of_items_per_page=number_of_items_per_page,
-        as_json=True
->>>>>>> d4665bd6
     )
 
 
