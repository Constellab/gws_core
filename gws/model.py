# LICENSE
# This software is the exclusive property of Gencovery SAS. 
# The use and distribution of this software is prohibited without the prior consent of Gencovery SAS.
# About us: https://gencovery.com

import sys
import os
import asyncio
import uuid
import inspect
import hashlib
import urllib.parse
import json
import jwt
import zlib
import importlib
import shutil

from base64 import b64encode, b64decode
from secrets import token_bytes

from datetime import datetime
from peewee import SqliteDatabase, Model as PWModel
from peewee import  Field, IntegerField, FloatField, DateField, \
                    DateTimeField, CharField, BooleanField, \
                    ForeignKeyField, IPField, TextField, BlobField
from playhouse.sqlite_ext import JSONField, SearchField, RowIDField

from gws.logger import Error, Info
from gws.store import KVStore
from gws.settings import Settings
from gws.base import slugify, BaseModel, BaseFTSModel, DbManager
from gws.base import format_table_name
from gws.controller import Controller
from gws.view import ViewTemplate, HTMLViewTemplate, JSONViewTemplate
from gws.io import Input, Output, InPort, OutPort, Connector, Interface, Outerface
from gws.event import EventListener
from gws.utils import to_camel_case

# ####################################################################
#
# SystemTrackable class
#
# ####################################################################
 
class SystemTrackable:
    """
    SystemTrackable class representing elements that can only be created by the core system.
    """
    pass

# ####################################################################
#
# Model class
#
# ####################################################################
 
class Model(BaseModel):
    """
    Model class

    :property id: The id of the model (in database)
    :type id: int, `peewee.model.IntegerField`
    :property uri: The Unique Resource Identifier of the model
    :type uri: str, `peewee.model.CharField`
    :property type: The type of the model (the full Python class name)
    :type type: str, `peewee.model.CharField`
    :property creation_datetime: The creation datetime of the model (on the server)
    :type creation_datetime: datetime, `peewee.model.DateTimeField`
    :property save_datetine: The last save datetime in database
    :type save_datetine: datetime, `peewee.model.DateTimeField`
    :property data: The data of the model
    :type data: dict, `peewee.model.JSONField`
    """
    
    id = IntegerField(primary_key=True)
    uri = CharField(null=True, index=True)
    type = CharField(null=True, index=True)
    creation_datetime = DateTimeField(default=datetime.now)
    save_datetine = DateTimeField()    
    data = JSONField(null=True)
    is_archived = BooleanField(default=False, index=True)
    is_deleted = BooleanField(default=False, index=True)

    _kv_store: KVStore = None

    _is_singleton = False
    _is_deletable = True
    _fts_fields = {}

    _table_name = 'gws_model'

    def __init__(self, *args, **kwargs):
        super().__init__(*args, **kwargs)
        
        if not self.id and self._is_singleton:
 
            try:
                cls = type(self)
                model = cls.get(cls.type == self.full_classname())
            except:
                model = None
            
            if model:
                # /!\ Shallow copy all properties (i.e. object cast) 
                # Prevent creating duplicates of processes having a representation in the db.
                for prop in model.property_names(Field):
                    val = getattr(model, prop)
                    setattr(self, prop, val) 

        if self.uri is None:
            self.uri = str(uuid.uuid4())

        if self.data is None:
            self.data = {}

        # ensures that field type is allways equal to the name of the class
        if self.type is None:
            self.type = self.full_classname()
        elif self.type != self.full_classname():
            # allow object cast after ...
            pass

        self._kv_store = KVStore(self.kv_store_path)

    # -- A --

    def archive(self, status: bool) -> bool:
        if self.is_archived == status:
            return True
            
        self.is_archived = status
        return self.save()

    # -- C --

    def cast(self) -> 'Model':
        """
        Casts a model instance to its `type` in database

        :return: The model
        :rtype: `Model` instance
        """

        #type_str = slugify(self.type)
        new_model_t = Controller.get_model_type(self.type)

        if type(self) == new_model_t:
            return self
   
        # instanciate the class and shallow copy data
        model = new_model_t()
        for prop in self.property_names(Field):
            val = getattr(self, prop)
            setattr(model, prop, val)

        return model

    def clear_data(self, save: bool = False):
        """
        Clears the :property:`data`

        :param save: If True, save the model the `data` is cleared
        :type save: bool
        """
        self.data = {}
        if save:
            self.save()

    @classmethod
    def create_table(cls, *args, **kwargs):
        if cls.table_exists():
            return

        if cls.fts_model():
            cls.fts_model().create_table()

        super().create_table(*args, **kwargs)

    # -- D --

    def delete_instance(self, *args, **kwargs):
        self.kv_store.remove()
        super.delete_instance(*args, **kwargs)
        
    

    @classmethod
    def drop_table(cls):
        if cls.fts_model():
            cls.fts_model().drop_table()

        KVStore.remove_all(folder=cls._table_name)
        
        super().drop_table()

    # -- E --

    def __eq__(self, other: 'Model') -> bool:
        """ 
        Compares the model with another model. The models are equal if they are 
        identical (same handle in memory) or have the same id in the database

        :param other: The model to compare
        :type other: `Model`
        :return: True if the models are equal
        :rtype: bool
        """
        if not isinstance(other, Model):
            return False

        return (self is other) or ((self.id != None) and (self.id == other.id))
    
    # -- F --

    def fetch_type_by_id(self, id) -> 'type':
        """ 
        Fecth the model type (string) by its `id` from the database and return the corresponding python type.
        Use the proper table even if the table name has changed.

        :param id: The id of the model
        :type id: int
        :return: The model type
        :rtype: type
        """
        cursor = DbManager.db.execute_sql(f'SELECT type FROM {self._table_name} WHERE id = ?', (str(id),))
        row = cursor.fetchone()
        if len(row) == 0:
            raise Error("Model", "fetch_type_by_id", "The model is not found.")
        type_str = row[0]
        model_t = Controller.get_model_type(type_str)
        return model_t

    # -- G --

    @classmethod
    def fts_model(cls):
        if not cls._fts_fields:
            return None
        
        fts_class_name = to_camel_case(cls._table_name, capitalize_first=True) + "FTSModel"
        
        _FTSModel = type(fts_class_name, (BaseFTSModel, ), {
            "_related_model" : cls
        })

        return _FTSModel

    @classmethod
    def get_by_uri(cls, uri: str) -> str:
        try:
            return cls.get(cls.uri == uri)
        except:
            return None

    # -- H --

    def hydrate_with(self, data):
        """
        Hydrate the model with data
        """

        col_names = self.property_names(Field)
        for prop in data:
            if prop == "id":
                continue

            if prop in col_names:
                setattr(self, prop, data[prop])
            else:
                self.data[prop] = data[prop]

    # -- I --

    def is_saved(self):
        """ 
        Returns True if the model is saved in db, False otherwise

        :return: True if the model is saved in db, False otherwise
        :rtype: bool
        """
        return not self.id is None

    # -- N -- 

    # -- K --

    @property
    def kv_store(self) -> KVStore:
        """ 
        Returns the path of the KVStore of the model

        :return: The path of the KVStore
        :rtype: str
        """
        return self._kv_store
    
    @property
    def kv_store_path(self) -> str:
        """ 
        Returns the path of the KVStore of the model

        :return: The path of the KVStore
        :rtype: str
        """
        return os.path.join(self._table_name, self.uri)
    
    # -- R --
    
    def remove(self) -> bool:
        if not self._is_deletable:
            return False

        if self.is_deleted:
            return True

        self.is_deleted = True
        return self.save()
    
    # -- S --

    @classmethod
    def select(cls):
        if not cls.table_exists():
            cls.create_table()
            
        return super().select()

    @classmethod
    def select_me(cls):
        if not cls.table_exists():
            cls.create_table()

        return cls.select().where(cls.type == cls.full_classname())

    @classmethod
    def search(cls, phrase, page:int = 1, number_of_items_per_page: int=20):
        _FTSModel = cls.fts_model()

        if _FTSModel is None:
            raise Error(cls.full_classname(), "search", "No FTSModel model defined")
        
        return _FTSModel.search_bm25(
            phrase, 
            weights={'title': 2.0, 'content': 1.0},
            with_score=True,
            score_alias='search_score'
        )

    def set_data(self, data: dict):
        """ 
        Sets the `data`

        :param data: The input data
        :type data: dict
        :raises Exception: If the input parameter data is not a `dict`
        """
        if isinstance(data,dict):
            self.data = data
        else:
            raise Error(self.classname(),"set_data","The data must be a JSONable dictionary")
    
    def set_data_value(self, key: str, value: str):
        """ 
        Sets the a given `data`

        :param key: The key
        :type key: srt
        :param value: The value
        :type value: any
        """
        self.data[key] = value

    def _save_fts_document(self):
        _FTSModel = self.fts_model()

        if _FTSModel is None:
            return False
        
        try:
            doc = _FTSModel.get_by_id(self.id)  
        except:
            doc = _FTSModel(rowid=self.id)

        title = []
        content = []

        for field in self._fts_fields:
            score = self._fts_fields[field]
            if field in self.data:
                if score > 1:
                    if isinstance(self.data[field], list):
                        title.append( "\n".join([str(k) for k in self.data[field]]) )
                    else:
                        title.append(str(self.data[field]))
                else:
                    content.append(str(self.data[field]))

        doc.title = '\n'.join(title)
        doc.content = '\n'.join(content)

        return doc.save()


    def save(self, *args, **kwargs) -> bool:
        """ 
        Sets the `data`

        :param data: The input data
        :type data: dict
        :raises Exception: If the input data is not a `dict`
        """
        if not self.table_exists():
            self.create_table()

        _FTSModel = self.fts_model()

        with DbManager.db.atomic() as transaction:
            try:
                if Settings.retrieve().is_fts_active:
                    if not _FTSModel is None:
                        if not self._save_fts_document():
                            raise Exception(self.full_classname(), "save", "Cannot save related FTS document")

                #self.kv_store.save()
                self.save_datetine = datetime.now()
                return super().save(*args, **kwargs)
            except Exception as err:
                transaction.rollback()
                raise Error(self.full_classname(), "save", f"Error message: {err}")



    @classmethod
    def save_all(cls, model_list: list = None) -> bool:
        """
        Atomically and safely save a list of models in the database. If an error occurs
        during the operation, the whole transactions is rolled back.

        :param model_list: List of models
        :type model_list: list
        :return: True if all the model are successfully saved, False otherwise. 
        :rtype: bool
        """
        with DbManager.db.atomic() as transaction:
            try:
                if model_list is None:
                    return
                
                for m in model_list:
                    if isinstance(m, cls):
                        m.save()
            except Exception as err:
                transaction.rollback()
                raise Error("Model", "save_all", f"Error message: {err}")

        return True

    # -- U --

     
# ####################################################################
#
# Viewable class
#
# ####################################################################
 
class Viewable(Model):

    _vmodel_specs: dict = {}
    _fts_field = {'title': 2.0, 'description': 1.0}
    
    # -- A --

    def archive(self, status: bool):
        if self.is_archived == status:
            return True

        with DbManager.db.atomic() as transaction:
            try:
                Q = ViewModel.select().where( ViewModel.model_id == self.id )
                for vm in Q:
                    if not vm.archive(status):
                        transaction.rollback()
                        return False
                
                if super().archive(status):
                    return True
                else:
                    transaction.rollback()
                    return False
            except:
                transaction.rollback()
                return False

    def as_json(self, stringify: bool=False, prettify: bool=False) -> (str, dict, ):
        """
        Returns JSON string or dictionnary representation of the model.
        
        :param stringify: If True, returns a JSON string. Returns a python dictionary otherwise. Defaults to False
        :type stringify: bool
        :param prettify: If True, indent the JSON string. Defaults to False.
        :type prettify: bool
        :return: The representation
        :rtype: dict, str
        """

        _json = {
            "uri": self.uri,
            "type": self.type,
            "data" : self.data,
            "creation_datetime" : str(self.creation_datetime),
        }
        
        if stringify:
            if prettify:
                return json.dumps(_json, indent=4)
            else:
                return json.dumps(_json)
        else:
            return _json

    def as_html(self) -> str:
        """
        Returns HTML representation of the model

        :return: The HTML text
        :rtype: str
        """
        return f"<div class='gview:model' json='true'>{self.as_json()}</div>"
    
    # -- C --

    def create_default_vmodel(self):
        if "default" in self._vmodel_specs:
            vmodel_t = self._vmodel_specs["default"]
            return vmodel_t(model=self)
        else:   
            for k in self._vmodel_specs:
                vmodel_t = self._vmodel_specs[k]
                return vmodel_t(model=self) #return the 1st vmodel

        return None
    
    # -- D --
    
    @property
    def description(self) -> str:
        """
        Returns the description. Alias of :meth:`get_description`
        
        :return: The description
        :rtype: str
        """
        
        return self.data.get("description","")
    
    @description.setter
    def description(self, text:str):
        """
        Returns the description. Alias of :meth:`set_description`
        
        :param text: The description test
        :type text: str
        """
        
        if self.data is None:
            self.data = {}
            
        self.data["description"] = text

    # -- G --
    
    def get_description(self, default="") -> str:
        """
        Returns the description
        
        :return: The description
        :rtype: str
        """
        
        return self.data.get("description", default)

    def get_title(self, default="") -> str:
        """ 
        Get the title
        """
        
        return self.data.get("title", default) #.capitalize()

    # -- R -- 

    def remove(self):
        if self.is_deleted:
            return True

        with DbManager.db.atomic() as transaction:
            try:
                Q = ViewModel.select().where( ViewModel.model_id == self.id )
                for vm in Q:
                    if not vm.remove():
                        transaction.rollback()
                        return False
                
                if super().remove():
                    return True
                else:
                    transaction.rollback()
                    return False
            except:
                transaction.rollback()
                return False

    @classmethod
    def register_vmodel_specs(cls, specs: list):
        """
        Registers a list of view model types

        :param specs: List of view model types
        :type specs: list
        """
        for t in specs:
            if not isinstance(t, type) or not issubclass(t, ViewModel):
                raise Error("Model", "register_vmodel_specs", "Invalid specs. A list of ViewModel types is expected")
            
            name = t.full_classname()
            cls._vmodel_specs[name] = t

    # -- S --

    def set_title(self, title: str):
        """ 
        Set the title

        :param title: The title
        :type title: str
        """
        
        self.data["title"] = title
        
    def set_description(self, text: str):
        """ 
        Set the description

        :param text: The description text
        :type text: str
        """
        
        self.data["description"] = text
    
    # -- T --
    
    @property
    def title(self):
        """ 
        Get the title. Alias of :meth:`get_title`
        """
        
        return self.data.get("title", "")
    
    @title.setter
    def title(self, text:str):
        """ 
        Set the title. Alias of :meth:`set_title`
        """
        
        if self.data is None:
            self.data = {}
            
        self.data["title"] = text
    
# ####################################################################
#
# Config class
#
# ####################################################################

class Config(Viewable):
    """
    Config class that represents the configuration of a process. A configuration is
    a collection of parameters
    """

    _table_name = 'gws_config'

    def __init__(self, *args, specs: dict = None, **kwargs):
        super().__init__(*args, **kwargs)

        if not self.id:
            self.data = {
                "specs": {},
                "params": {}
            }
            
        if not specs is None:
            if not isinstance(specs, dict):
                raise Error(self.classname(), "__init__", f"The specs must be a dictionnary")
            
            #convert type to str
            from gws.validator import Validator
            for k in specs:
                if isinstance(specs[k]["type"], type):
                    specs[k]["type"] = specs[k]["type"].__name__ 

                default = specs[k].get("default", None)
                if not default is None:
                    #param_t = specs[k]["type"]
                    try:
                        validator = Validator.from_specs(**specs[k])
                        default = validator.validate(default)
                        specs[k]["default"] = default
                    except Exception as err:
                        raise Error(self.classname(), "__init__", f"Invalid default config value. Error message: {err}")

            self.set_specs( specs )

    # -- A --

    def archive(self, status: bool):
        if self.is_archived == status:
            return True
            
        with DbManager.db.atomic() as transaction:
            try:
                Q = Job.select().where( Job.config_uri == self.uri )
                for job in Q:
                    if not job.archive(status):
                        transaction.rollback()
                        return False
                
                if super().archive(status):
                    return True
                else:
                    transaction.rollback()
                    return False
                    
            except:
                transaction.rollback()
                return False

    # -- D --

    def remove(self):
        if self.is_deleted:
            return True
            
        with DbManager.db.atomic() as transaction:
            try:
                Q = Job.select().where( Job.config_uri == self.uri )
                for job in Q:
                    if not job.remove():
                        transaction.rollback()
                        return False
                
                if super().remove():
                    return True
                else:
                    transaction.rollback()
                    return False
                    
            except:
                transaction.rollback()
                return False

    # -- G --

    def get_param(self, name: str) -> [str, int, float, bool]:
        """ 
        Returns the value of a parameter by its name

        :param name: The name of the parameter
        :type: str
        :return: The value of the parameter (base type)
        :rtype: [str, int, float, bool]
        """
        if not name in self.specs:
            raise Error(self.classname(), "get_param", f"Parameter {name} does not exist'")
        
        default = self.specs[name].get("default", None)
        return self.data["params"].get(name,default)

    # -- P --

    @property
    def params(self) -> dict:
        """ 
        Returns specs
        """
        return self.data["params"]

    # -- S --

    def set_param(self, name: str, value: [str, int, float, bool]):
        """ 
        Sets the value of a parameter by its name

        :param name: The name of the parameter
        :type: str
        :param value: The value of the parameter (base type)
        :type: [str, int, float, bool, NoneType]
        """

        from gws.validator import Validator

        if not name in self.specs:
            raise Error(self.classname(), "set_param", f"Parameter '{name}' does not exist.")
        
        #param_t = self.specs[name]["type"]

        try:
            validator = Validator.from_specs(**self.specs[name])
            value = validator.validate(value)
        except Exception as err:
            raise Error(self.classname(), "set_param", f"Invalid parameter value '{name}'. Error message: {err}")
        
        self.data["params"][name] = value

    def set_params(self, params: dict):
        for k in params:
            self.set_param(k, params[k])

    @property
    def specs(self) -> dict:
        """ 
        Returns specs
        """
        return self.data["specs"]

    def set_specs(self, specs: dict):
        """ 
        Sets the specs of the config (remove current parameters)

        :param specs: The config specs
        :type: dict
        """
        if not isinstance(specs, dict):
            raise Error(self.classname(), "set_specs", f"The specs must be a dictionary.")
        
        if not self.id is None:
            raise Error(self.classname(), "set_specs", f"Cannot alter the specs of a saved config")
        
        self.data = {
            "specs" : specs,
            "params" : {}
        }

# ####################################################################
#
# Process class
#
# ####################################################################

class Process(Viewable, SystemTrackable):
    """
    Process class.
    
    :property is_running: State of the process, True if the process is running, False otherwise
    :type is_running: bool
    :property is_finished: State of the process, True if the process has finished to run, Flase otherwise
    :type is_finished: bool
    :property input_specs: The specs of the input
    :type input_specs: dict
    :property output_specs: The specs of the output
    :type output_specs: dict
    :property config_specs: The specs of the config
    :type config_specs: dict
    """

    type = CharField(null=True, index=True, unique=True)
    
    is_running: bool = False 
    is_finished: bool = False 
    
    input_specs: dict = {}
    output_specs: dict = {}
    config_specs: dict = {}
    
    _file_store: 'FileStore' = None
    _parent_protocol: 'Protocol' = None
    _instance_name: str = None
    _event_listener: EventListener = None
    _input: Input = None
    _output: Output = None
    _job: 'Job' = None  #ref to the current job

    _is_singleton = True
<<<<<<< HEAD
    _fts_model = 'ProcessFTSDocument'
    _fts_fields = {'title': 2.0, 'content': 1.0}
=======
>>>>>>> 2c448624
    _is_deletable = False
    _table_name = 'gws_process'

    def __init__(self, *args, instance_name: str=None, **kwargs):
        """
        Constructor

        :property instance_name: The canonical name of the process instance (in the context of the protocol it belongs to). 
        It is related to the current in-memory instance. It is therefore not saved in db.
        :type instance_name: `str`        
        """
        
        super().__init__(*args, **kwargs)
        self._input = Input(self)
        self._output = Output(self)

        if self.input_specs is None:
            self.input_specs = {}
        
        if self.output_specs is None:
            self.output_specs = {}
        
        if self.config_specs is None:
            self.config_specs = {}

        for k in self.input_specs:
            self._input.create_port(k,self.input_specs[k])

        for k in self.output_specs:
            self._output.create_port(k,self.output_specs[k])

        self._event_listener = EventListener()

        if 'title' in kwargs:
            self.set_title(kwargs['title'])
        
        if instance_name:
            self.set_instance_name(instance_name)
          
        self.save()

    # -- A --

    def add_event(self, name, callback: callable):
        """
        Adds an event the event listener

        :param name: The name of the event
        :type name: `str`
        :param callback: The callback function of the event
        :type callback: `function`
        """
        try:
            self._event_listener.add( name, callback )
        except Exception as err:
            raise Error("Process", "add_event", f"Cannot add event. Error message: {err}")
    
    def as_json(self, bare: bool=False, stringify: bool=False, prettify: bool=False) -> (str, dict, ):
        """
        Returns JSON string or dictionnary representation of the model.
        
        :param stringify: If True, returns a JSON string. Returns a python dictionary otherwise. Defaults to False
        :type stringify: bool
        :param prettify: If True, indent the JSON string. Defaults to False.
        :type prettify: bool
        :return: The representation
        :rtype: dict, str
        """
        
        _json = super().as_json()
        _json["input"] = self.input.as_json(bare=bare)
        _json["output"] = self.input.as_json(bare=bare)
        _json["config"] = self.config_specs
        
        if bare:
            _json["uri"] = ""
            _json["creation_datetime"] = ""
        
        for k in _json["config"]:
            spec = _json["config"][k]
            if "type" in spec and isinstance(spec["type"], type):
                t_str = spec["type"].__name__ 
                _json["config"][k]["type"] = t_str
        
        if stringify:
            if prettify:
                return json.dumps(_json, indent=4)
            else:
                return json.dumps(_json)
        else:
            return _json
    
    # -- C --
    
    def create_experiment(self, config: Config = None):
        if isinstance(config, Config):
            job = self.job
            job.set_config(config)
        
        instance_name = self.instance_name if self.instance_name else self.classname()
        proto = Protocol(processes={ 
            instance_name: self 
        })
        e = Experiment(protocol=proto)
        return e

    @classmethod
    def create_table(cls, *args, **kwargs):
        if not Job.table_exists():
            Job.create_table()
        
        if not Config.table_exists():
            Config.create_table()

        super().create_table(*args, **kwargs)

    @property
    def config(self) -> Config:
        """
        Returns the config. 
        
        Note that the config is actually related to the job of the process. 
        The config is therefore retrieved 
        through the job instance.

        :return: The config
        :rtype: Config
        """
        
        return self.job.config

    def create_source_zip(self):
        model_t = Controller.get_model_type(self.type) #/:\ Use the true object type (self.type)
        source = inspect.getsource(model_t)
        return zlib.compress(source.encode())
    
    def get_param(self, name: str) -> [str, int, float, bool]:
        """
        Returns the value of a parameter of the process config by its name.

        :return: The paremter value
        :rtype: [str, int, float, bool]
        """
        
        return self.config.get_param(name)

    def get_next_procs(self) -> list:
        """ 
        Returns the list of (right-hand side) processes connected to the IO ports.

        :return: List of processes
        :rtype: list
        """
        
        return self._output.get_next_procs()

    # -- H --

    # -- I --
    
    @property
    def instance_name(self):
        """
        The instance name of the process in the context of a protocol

        :return: The instance name
        :rtype: `str`
        """
        return self._instance_name
    
    @property
    def input(self) -> 'Input':
        """
        Returns input of the process.

        :return: The input
        :rtype: Input
        """
        return self._input


    @property
    def is_ready(self) -> bool:
        """
        Returns True if the process is ready (i.e. all its ports are 
        ready or it has never been run before), False otherwise.

        :return: True if the process is ready, False otherwise.
        :rtype: bool
        """
        return  (not self.is_running and not self.is_finished) and self._input.is_ready 

    def in_port(self, name: str) -> InPort:
        """
        Returns the port of the input by its name.

        :return: The port
        :rtype: InPort
        """
        if not isinstance(name, str):
            raise Error(self.classname(), "in_port", "The name of the input port must be a string")
        
        if not name in self._input._ports:
            raise Error(self.classname(), "in_port", f"The input port '{name}' is not found")

        return self._input._ports[name]
    
    # -- J --
    
    @property
    def job(self):
        """
        Initialize an job for the process.

        :return: The job
        :rtype: Job
        """

        if self._job is None:
            config = Config(specs = self.config_specs)
            self._job = Job(process=self, config=config)

        return self._job
    
    # -- L --

    def __lshift__(self, name: str) -> InPort:
        """
        Alias of :meth:`in_port`.
        Returns the port of the input by its name

        :return: The port
        :rtype: InPort
        """
        return self.in_port(name)

    # -- O --

    @property
    def output(self) -> 'Output':
        """
        Returns output of the process.

        :return: The output
        :rtype: Output
        """
        return self._output

    def out_port(self, name: str) -> OutPort:
        """
        Returns the port of the output by its name.

        :return: The port
        :rtype: OutPort
        """
        if not isinstance(name, str):
            raise Error(self.classname(), "out_port", "The name of the output port must be a string")
        
        if not name in self._output._ports:
            raise Error(self.classname(), "out_port", f"The output port '{name}' is not found")

        return self._output._ports[name]

    def on_end(self, callback: callable):
        """
        Adds an event to execute after the process ends running. 

        :param callback: The function to execute
        :callback: `function`
        """
        self.add_event('end', callback)

    def on_start(self, callback: callable):
        """
        Adds an event to execute before the process starts running. 

        :param callback: The function to execute
        :callback: `function`
        """
        self.add_event('start', callback)
    
    #-- P --
    
    # -- R -- 

    async def _run(self):
        """ 
        Runs the process and save its state in the database.
        """
        
        if not self.is_ready:
            return
        
        try:
            await self._run_before_task()
            await self.task()
            await self._run_after_task()

        except Exception as err:
            raise Error("Process", "_run", f"Error: {err}")
    
    async def _run_next_processes(self):
        self._output.propagate()
        aws  = []
        job = self.job
        for proc in self._output.get_next_procs():
            # ensure that the next process is held by this experiment
            proc_job = proc.job
            proc_job.experiment = job.experiment
            proc_job.save()

            # run next
            aws.append( proc._run() )
            #await proc._run() 

        if len(aws):
            await asyncio.gather( *aws )
                
    async def _run_before_task( self, *args, **kwargs ):

        self.is_running = True
        
        if self.get_title():
            Info(f"Running {self.full_classname()} '{self.get_title()}' ...")
        else:
            Info(f"Running {self.full_classname()} ...")
        
        job = self.job
        if not job.save():
            raise Error(self.classname(), "run", "Cannot save the job")
        
        if self._event_listener.exists('start'):
            self._event_listener.sync_call('start', self)
            await self._event_listener.async_call('start', self)

    async def _run_after_task( self, *args, **kwargs ):
        if self.get_title():
            Info(f"Task of {self.full_classname()} '{self.get_title()}' successfully finished!")
        else:
            Info(f"Task of {self.full_classname()} successfully finished!")

        self.is_running = False
        self.is_finished = True

        job = self.job
        job.update_status()
        if not job.save():
            raise Error(self.classname(), "_run_after_task", f"Cannot save the job")

        res = self.output.get_resources()
        for k in res:
            if not res[k] is None:
                res[k]._set_job(job)
                res[k].save()
        
        if not self._output.is_ready:
            return
        
        if self._event_listener.exists('end'):
            self._event_listener.sync_call('end', self)
            await self._event_listener.async_call('end', self)
        
        await self._run_next_processes()
        
    def __rshift__(self, name: str) -> OutPort:
        """ 
        Alias of :meth:`out_port`.
        
        Returns the port of the output by its name
        :return: The port
        :rtype: OutPort
        """
        return self.out_port(name)     
        
    # -- S --
    
    def set_instance_name(self, name:str ):
        if not self._instance_name:
            self._instance_name = name
        
        if self._instance_name != name:
            raise Error(self.classname(), "set_instance_name", "Try to set a different instance name")
            
    def set_input(self, name: str, resource: 'Resource'):
        """ 
        Sets the resource of an input port by its name.

        :param name: The name of the input port 
        :type name: str
        :param resource: A reources to assign to the port
        :type resource: Resource
        """
        if not isinstance(name, str):
            raise Error(self.classname(), "set_input", "The name must be a string.")
        
        if not isinstance(resource, Resource):
            raise Error(self.classname(), "set_input", "The resource must be an instance of Resource.")

        self._input[name] = resource
        
    def set_config(self, config: 'Config'):
        """ 
        Sets the config of the process.

        :param config: A config to assign
        :type config: Config
        """

        if isinstance(config, Config):
            job = self.job
            job.set_config(config)
            #self.config = config
        else:
            raise Error(self.classname(), "set_config", "The config must be an instance of Config.")

    def set_param(self, name: str, value: [str, int, float, bool]):
        """ 
        Sets the value of a config parameter.

        :param name: Name of the parameter
        :type name: str
        :param value: A value to assign
        :type value: [str, int, float, bool]
        """
        
        self.config.set_param(name, value)

    # -- T --

    def task(self):
        pass

# ####################################################################
#
# User class
#
# ####################################################################

class User(Model):
    
    token = CharField(null=False)
    is_admin = BooleanField(default=False, index=True)
    is_active = BooleanField(default=True, index=True)
    is_locked = BooleanField(default=False, index=True)

    is_authenticated = False

    _is_deletable = False
    _table_name = 'gws_user'
    _fts_fields = {'fullname': 2.0}

    # -- A --

    @classmethod
    def authenticate(cls, uri: str, token: str) -> ('User', bool,):
        """ 
        Verify the uri and token and returns the corresponding user 

        :param uri: The user uri
        :type uri: str
        :param token: The token to check
        :type token: str
        :return: The user if successfully verified, False otherwise
        :rtype: User, False
        """
        try:
            return User.get(User.uri==uri, User.token==token)
        except:
            return False

    # -- G --
    
    def get_fullname(self):
        return self.data.get("fullname", "")

    def __generate_token(self):
        return b64encode(token_bytes(32)).decode()
    
    def generate_access_token(self):
        self.token = self.__generate_token()
        self.save()

    # -- S --

    def save(self, *arg, **kwargs):
        if self.id is None:
            if self.token is None:
                self.token = self.__generate_token()

        return super().save(*arg, **kwargs)

    def set_fullname(self, fullname):
        self.data["fullname"] = fullname


    class Meta:
        indexes = (
            # create a unique on email,organization
            (('email', 'organization'), True),
        )

# ####################################################################
#
# UserLogin class
#
# ####################################################################

class UserLogin(Model):
    user = ForeignKeyField(User)
    status = BooleanField(index=True)
    ip_address = IPField()
    login_date = DateTimeField()
    _is_deletable = False

    def last_login(self, user):
        pass

# ####################################################################
#
# Experiment class
#
# ####################################################################

class Experiment(Viewable):
    """
    Experiment class.

    :property protocol_job: The job of the protocol of the experiment
    :type job: Job
    :property protocol_uri: The uri of the protocol of the experiment
    :type protocol_uri: str
    :property score: The score of the experiment
    :type score: `float`
    :property is_in_progress: True if the exepriment is in progress, False otherwiser
    :type is_in_progress: `bool`
    """
    
    protocol_uri = CharField(null=False, index=True)
    protocol_job_uri = CharField(null=False, index=True)
    score = FloatField(null=True, index=True)
    is_in_progress = BooleanField(default=True, index=True)
    
    _table_name = 'gws_experiment'
<<<<<<< HEAD
    _fts_model = 'ExperimentFTSDocument'
    _fts_fields = {'title': 2.0, 'content': 1.0}

=======
>>>>>>> 2c448624
    
    _protocol = None
    _protocol_job = None

    def __init__(self, *args, protocol=None, **kwargs):
        super().__init__(*args, **kwargs)
        
        if isinstance(protocol, Protocol):
            if protocol.get_title():
                protocol.set_instance_name(protocol.get_title())
            else:
                protocol.set_instance_name(protocol.full_classname())
            
            if not protocol.is_saved():
                protocol.save()
            else:
                if not protocol.get_active_experiment() is None:
                    raise Error("Experiment", "__init__", "An experiment is already associated with the protocol")

            self.protocol_uri = protocol.uri
            self._protocol = protocol
            self._protocol.set_active_experiment(self)

    # -- A --
    
    def add_report(self, report: 'Report'):
        report.experiment = self

    def archive(self, status:bool):
        if self.is_archived == status:
            return True
            
        with DbManager.db.atomic() as transaction:
            try:
                Q = Job.select().where( Job.experiment == self )
                for job in Q:
                    if not job.archive(status):
                        transaction.rollback()
                        return False
                
                if super().archive(status):
                    return True
                else:
                    transaction.rollback()
                    return False
                    
            except:
                transaction.rollback()
                return False

    def as_json(self, stringify: bool=False, prettify: bool=False) -> (str, dict, ):
        """
        Returns JSON string or dictionnary representation of the model.
        
        :param stringify: If True, returns a JSON string. Returns a python dictionary otherwise. Defaults to False
        :type stringify: bool
        :param prettify: If True, indent the JSON string. Defaults to False.
        :type prettify: bool
        :return: The representation
        :rtype: dict, str
        """
        
        _json = super().as_json()
        _json.update({
            "protocol_job_uri": self.protocol_job_uri,
            "score": self.score,
            "is_in_progress": self.is_in_progress,
        })
        
        if stringify:
            if prettify:
                return json.dumps(_json, indent=4)
            else:
                return json.dumps(_json)
        else:
            return _json   
  
    # -- F --
    
    @property
    def flow(self):
        job = self.protocol_job
        return job.flow
    
    # -- J --

    # -- I --

    @property
    def is_finished(self):
        for job in self.jobs:
            if not job.is_finished:
                return False

        return True

    @property
    def is_running(self):
        for job in self.jobs:
            if not job.is_running:
                return True

        return False
    
    # -- O --

    def on_end(self, call_back: callable):
        self.protocol.on_end(call_back)
         
    def on_start(self, call_back: callable):
        self.protocol.on_start(call_back)
        
    # -- P --
    
    @property 
    def protocol(self):
        if not self._protocol:
            try:
                proto = Protocol.get(Protocol.uri == self.protocol_uri)
            except:
                raise Error("Experiment", "protocol", "The experiment has no protocol")
            
            self._protocol = proto.cast()

        return self._protocol
    
    @property 
    def protocol_job(self):
        if not self._protocol_job:
            try:
                self._protocol_job = Job.get(Job.uri == self.protocol_job_uri)
            except:
                raise Error("Experiment", "protocol_job", "The experiment has no job")
            
        return self._protocol_job
            
    # -- R --
    
    def remove(self):
        if self.is_deleted:
            return True
            
        with DbManager.db.atomic() as transaction:
            try:
                Q = Job.select().where( Job.experiment == self )
                for job in Q:
                    if not job.remove():
                        transaction.rollback()
                        return False
                
                if super().remove():
                    return True
                else:
                    transaction.rollback()
                    return False
                    
            except:
                transaction.rollback()
                return False
            
    @property 
    def resources(self):
        Q = Resource.select() \
                    .join(Job) \
                    .join(Experiment) \
                    .where(Experiment.uri == self.uri) \
                    .order_by(Resource.creation_datetime.desc())
        return Q

    async def run(self):
        self.job = self.protocol.job
        self.save()
        await self.protocol._run()
    
# ####################################################################
#
# Job class
#
# ####################################################################

class Job(Viewable, SystemTrackable):
    """
    Job class.
    
    :property parent_job: The parent job (i.e. the job of the parent protocol)
    :type parent_job: Job
    :property process_uri: The uri of the job's process
    :type process_uri: str
    :property process_type: The type if the job's process
    :type process_type: str
    :property process_source: The source code of the job's process
    :type process_source: binary
    :property config_uri: The uri of config of the job's process
    :type config_uri: str
    :property experiment: The experiment of the job
    :type experiment: Experiment
    :property status: The status of experiment, 1 = is_running, 2 = is_finished, 0 otherwise
    :type status: integer 
    """
    
    parent_job = ForeignKeyField('self', null=True, backref='children')
    process_uri = CharField(null=False, index=True)                         # save id as it may represent different type of process
    process_type = CharField(null=False)                        
    process_source = BlobField(null=True)                  
    config_uri = CharField(null=False, index=True)                          # save id ref as it may represent config classes
    experiment = ForeignKeyField(Experiment, null=True, backref='jobs')     # only valid for protocol
    status = IntegerField(default=0, index=True)

    _process: Process = None
    _config: Config = None
    _table_name = 'gws_job'
    _fts_fields = {}
    
    def __init__(self, *args, process: Process = None, config: Config = None, **kwargs):
        super().__init__(*args, **kwargs)
        
        if self.id is None:
            if (not config is None) and (not isinstance(config, Config)):
                raise Error("Job", "__init__", "The config must be an instance of Config")
 
            if (not process is None) and (not isinstance(process, Process)):
                raise Error("Job", "__init__", "The process must be an instance of Process")
            
            self._config = config
            self._process = process
            self.update_status()
            
            if not process.instance_name:
                raise Error("Job", "__init__", "The process has no instance name.")
                
            self.data["instance_name"] = process.instance_name
            
    # -- A --

    def archive(self, status: bool):
        # /!\ Do not archive Config, Process and Experiment
        if self.is_archived == status:
            return True

        return super().archive(status)
    
    @property
    def instance_name(self) -> str:
        """
        Returns the instance name of the job (i.e. of the process) in the context of the current protocol.

        :return: The instance name
        :rtype: `str`
        """
        
        return self.data["instance_name"]
    
    def as_json(self, stringify: bool=False, prettify: bool=False) -> (str, dict, ):
        """
        Returns JSON string or dictionnary representation of the model.
        
        :param stringify: If True, returns a JSON string. Returns a python dictionary otherwise. Defaults to False
        :type stringify: bool
        :param prettify: If True, indent the JSON string. Defaults to False.
        :type prettify: bool
        :return: The representation
        :rtype: dict, str
        """
        
        _json = super().as_json()
        
        if not self.parent_job is None:
            parent_job_uri = self.parent_job.uri
        else:
            parent_job_uri = None
            protocol = self.process
            if isinstance(protocol, Protocol):
                _json["layout"] = protocol.get_layout()
        
        if "data" in _json:
            del _json["data"]
        
        config_specs = self.process.config_specs
        for k in config_specs:
            spec = config_specs[k]
            if isinstance(spec.get("type",None), type):
                config_specs[k]["type"] = spec["type"].__name__ 
        
        _json.update({
            "process": {
                "uri": self.process.uri,
                "type": self.process.type,
                "instance_name": self.instance_name, #do not use self.process.instance_name as it is not saved on db
                "input": self.process.input.as_json(),
                "output": self.process.output.as_json(),
                "config_specs": config_specs
            },
            "config": {
                "uri": self.config.uri,
                "type": self.config.type,
                "params": self.config.params,
            },
            "parent_job_uri": parent_job_uri,
            "experiment_uri": self.experiment.uri,
            "is_running": self.is_running,
            "is_finished": self.is_finished
        })
  
        if stringify:
            if prettify:
                return json.dumps(_json, indent=4)
            else:
                return json.dumps(_json)
        else:
            return _json

    # -- C --

    @property
    def config(self):
        """
        Returns the config fo the job.

        :return: The config
        :rtype: Config
        """

        if self._config:
            return self._config

        if self.config_uri:
            config = Config.get(Config.uri == self.config_uri)
            self._config = config.cast()
            return self._config
        else:
            return None

    # -- F -- 
    
    @property
    def flow(self):
        if not self.is_finished:
            return {}
        
        if not len(self.children):
            return {}
        
        protocol = self.process
        
        if not isinstance(protocol, Protocol):
            raise Error("Job", "dumps_flow", "The job must be related ot a protocol")     
        
        flow = self.as_json()
        if "data" in flow:
            del flow["data"]
            
        flow.update({
            "jobs": {},
            "flows": []
        })
    
        flow["layout"] = protocol.get_layout()
        flow["interfaces"] = {}
        flow["outerfaces"] = {}
        
        for k in protocol._interfaces:
            flow["interfaces"][k] = protocol._interfaces[k].as_json()
            
        for k in protocol._outerfaces:
            flow["outerfaces"][k] = protocol._outerfaces[k].as_json()

        for job in self.children:
            instance_name = job.instance_name
            flow["jobs"][instance_name] = job.as_json()

            for k in job.data["input"]:
                _input = job.data["input"][k]
                flow["flows"].append({
                    "from": _input["previous"],
                    
                    "to": {
                        "job_uri": job.uri,
                        "process": {
                            "uri": job.process.uri,
                            "instance_name": job.process.instance_name,
                            "port": k,
                        }
                    },
                    
                    "resource_uri": _input["resource_uri"]
                })

        return flow
    
    @property
    def flow_old(self):
        if not self.is_finished:
            return {}
        
        if not len(self.children):
            return {}
        
        protocol = self.process
        
        if not isinstance(protocol, Protocol):
            raise Error("Job", "dumps_flow", "The job must be related ot a protocol")     
        
        flow = self.as_json()
        if "data" in flow:
            del flow["data"]
            
        flow.update({
            "jobs": {},
            "flows": []
        })
    
        flow["layout"] = protocol.get_layout()
        flow["interfaces"] = {}
        flow["outerfaces"] = {}
        
        for k in protocol._interfaces:
            flow["interfaces"][k] = protocol._interfaces[k].as_json()
            
        for k in protocol._outerfaces:
            flow["outerfaces"][k] = protocol._outerfaces[k].as_json()

        for job in self.children:
            flow["jobs"][job.uri] = job.as_json()

            for k in job.data["input"]:
                _input = job.data["input"][k]
                flow["flows"].append({
                    "to": {
                        "job_uri": job.uri,
                        "process": {
                            "uri": job.process.uri,
                            "instance_name": job.process.instance_name,
                            "port": k,
                        }
                    },
                    "from": _input["previous"],
                    "resource_uri": _input["resource_uri"]
                })

        return flow
    
    # -- G --

        
    # -- I --
    
    @property
    def is_running(self):
        return self.status == 1
    
    @is_running.setter
    def is_running(self, tf):
        if tf:
            self.status = 1
    
    @property
    def is_finished(self):
        return self.status == 2
    
    @is_finished.setter
    def is_finished(self, tf):
        if tf:
            self.status = 2
    
    # -- P --
    
    @property
    def process(self):
        """
        Returns the process fo the job.

        :return: The config
        :rtype: Config
        """

        if self._process:
            return self._process

        if self.process_uri:
            process_t = Controller.get_model_type(self.process_type)
            proc = process_t.get(process_t.uri == self.process_uri)
            self._process = proc.cast()
            self._process.set_instance_name(self.instance_name)
            return self._process
        else:
            return None

    # -- R --
    
    def remove(self):
        # /!\ Do not archive Config, Process nor Experiment
        if self.is_deleted:
            return True

        return super().remove()
    
    async def _run( self ):
        await self.process._run()

    # -- S --

    def update_status(self):
        """ 
        Update the state of the job
        """

        if self.process:
            self.is_running = self.process.is_running
            self.is_finished = self.process.is_finished

    def set_config(self, config: Config):
        if not config.is_saved():
            config.save()
            self.config_uri = config.uri
        self._config = config
        
    def set_experiment(self, experiment: 'Experiment'):
        if not isinstance(experiment, Experiment):
            raise Error("The experiment must be an instance of Experiment")
        
        if self.experiment is experiment:
            return
        
        if self.experiment is None:
            self.experiment = experiment
        else:
            raise Error("An experiment is already defined")

    def save(self, *args, **kwargs):
        """ 
        Save the job 
        """

        with DbManager.db.atomic() as transaction:
            try:
                if self.process is None:
                    raise Exception("Job", "save", "Cannot save the job. The process is not saved.")
                
                if not self.config.save():
                    raise Exception("Job", "save", "Cannot save the job. The config cannnot be saved.")
                
                self.process_uri = self._process.uri
                self.process_type = self._process.type
                self.process_source = self._process.create_source_zip()
                self.config_uri = self._config.uri

                if not self._process._parent_protocol is None:
                    self.parent_job = self._process._parent_protocol.job
                
                res = self.process.output.get_resources()
                for k in res:
                    if res[k] is None:
                        continue

                    if not res[k].is_saved():
                        if not res[k].save(*args, **kwargs):
                            raise Exception("Job", "save", f"Cannot save the resource output '{k}' of the job")

                self.__track_input_uri()
                #self.__track_ouput_uri()
                if not super().save(*args, **kwargs):
                    raise Exception("Job", "save", "Cannot save the job.")
                
                return True
            except Exception as err:
                transaction.rollback()
                raise Error("Job", "save", f"An error occuured. Error: {err}")

    # -- T --
     
    def __track_input_uri(self):
        _input = self.process.input
        self.data["input"] = {}
        for k in _input.ports:
            port = _input.ports[k]
            res = port.resource

            if res is None:
                self.data["input"][k] = {
                    "resource_uri": ""
                }
            else:
                if not res.is_saved():
                    raise Error("Process", "__track_input_uris", f"Cannot track input '{k}' uri. Please save the input resource before.")
  
                is_interfaced = not port.is_left_connected

                if not is_interfaced:
                    left_port_name = port.prev.name
                    self.data["input"][k] = {
                        "resource_uri": res.uri,
                        "previous": {
                            "job_uri": res.job.uri,
                            "process": {
                                "uri": res.job.process.uri,
                                "instance_name": res.job.process.instance_name,
                                "port": left_port_name
                            }
                        }
                    } 
                else:
                    parent_job = self.parent_job
                    parent_protocol = self.process._parent_protocol

                    interface = parent_protocol.get_interface_of_target_port( port )
                    source_port = interface.source_port
  
                    if source_port.is_left_connected:
                        left_port_name = source_port.prev.name
                    else:
                        left_port_name = ""      

                    self.data["input"][k] = {
                        "resource_uri": res.uri,
                        "previous": {
                            "job_uri": res.job.uri,
                            "process": {
                                "uri": res.job.process.uri,
                                "instance_name": res.job.process.instance_name,
                                "port": left_port_name,
                            },
                            "interface": {
                                "port" : interface.name,
                            }
                        }
                    }                    
        
    def __track_ouput_uri(self):
        _output = self.process.output
        self.data["output"] = {}
        for k in _output.ports:
            port = _output.ports[k]
            res = port.resource

            if res is None:
                self.data["output"][k] = {
                    "resource_uri": ""
                }
            else:
                if not res.is_saved():
                    raise Error("Process", "__track_ouput_uri", f"Cannot track output '{k}' uri. Please save the output resource before.")

                self.data["output"][k] = {
                    "resource_uri": res.uri
                }
        
# ####################################################################
#
# Protocol class
#
# ####################################################################

class Protocol(Process, SystemTrackable):
    """ 
    Protocol class.

    :param processes: Dictionnary of processes
    :type processes: dict
    :param connectors: List of connectors represinting process connection
    :type connectors: list
    """

    type = CharField(null=True, index=True, unique=False)

    _is_singleton = False
    _processes: dict = None
    _connectors: list = []
    _interfaces: dict = None
    _outerfaces: dict = None
    _defaultPosition: list = [0, 0]
    
    _table_name = 'gws_protocol'

    def __init__(self, *args, processes: dict = None, \
                 connectors: list = [], interfaces: dict = {}, outerfaces: dict = {}, **kwargs):

        super().__init__(*args, **kwargs)

        self._processes = {}
        self._connectors = []
        self._interfaces = {}
        self._outerfaces = {}
        self._defaultPosition = [0, 0]

        if processes is None:
            if self and self.data.get("graph", None):  #the protocol was saved in the super classe
                self.__build_from_dump( self.data["graph"] )
        else:
            if not isinstance(processes, dict):
                raise Error("Protocol", "__init__", "A dictionnary of processes is expected")
            
            if not isinstance(connectors, list):
                raise Error("Protocol", "__init__", "A list of connectors is expected")

            # set process
            for name in processes:
                proc = processes[name]
                if not isinstance(proc, Process):
                    raise Error("Protocol", "__init__", "The dictionnary of processes must contain instances of Process")
            
                self.add_process(name, proc)

            # set connectors
            for conn in connectors:
                if not isinstance(conn, Connector):
                    raise Error("Protocol", "__init__", "The list of connector must contain instances of Connectors")
                
                self.add_connector(conn)
 
            # set interfaces
            self.__set_interfaces(interfaces)
            self.__set_outerfaces(outerfaces)
            
            self.data["graph"] = self.dumps(as_dict=True)
            self.save()

        #self.__init_pre_start_event()
        self.__init_on_end_event()

    # -- A --

    def add_process(self, name: str, process: Process):
        """ 
        Adds a process to the protocol.

        :param name: Unique name of the process
        :type name: str
        :param process: The process
        :type process: Process
        """

        if self.is_finished or self.is_running:
            raise Error("Protocol", "add_process", "The protocol has already been run")
       
        if not isinstance(process, Process):
            raise Error("Protocol", "add_process", f"The process '{name}' must be an instance of Process")

        if not process._parent_protocol is None:
            raise Error("Protocol", "add_process", f"The process instance '{name}' already belongs to another protocol")
        
        if name in self._processes:
            raise Error("Protocol", "add_process", f"Process name '{name}' already exists")
        
        if process in self._processes.items():
            raise Error("Protocol", "add_process", f"Process '{name}' duplicate")
            
        process._parent_protocol = self
        self._processes[name] = process
        process.set_instance_name(name)

    def add_connector(self, connector: Connector):
        """ 
        Adds a connector to the protocol.

        :param connector: The connector
        :type connector: Connector
        """

        if self.is_finished or self.is_running:
            raise Error("Protocol", "add_connector", "The protocol has already been run")
        
        if not isinstance(connector, Connector):
            raise Error("Protocol", "add_connector", "The connector must be an instance of Connector")
        
        if  not connector.left_process in self._processes.values() or \
            not connector.right_process in self._processes.values():
            raise Error("Protocol", "add_connector", "The connector processes must be belong to the protocol")
        
        if connector in self._connectors:
            raise Error("Protocol", "add_connector", "Duplciated connector")

        self._connectors.append(connector)

    # -- C --

    def create_experiment(self, uri: str = None, config: Config = None):
        if self.get_title():
            self.set_instance_name(self.get_title())
        else:
            self.set_instance_name(self.full_classname())
        
        if isinstance(config, Config):
            job = self.job
            job.set_config(config)
        
        if uri:
            e = Experiment(uri=uri, protocol=self)
        else:
            e = Experiment(protocol=self)
            
        return e

    def create_source_zip(self):
        graph = self.dumps()
        return zlib.compress(graph.encode())

    @classmethod
    def create_table(cls, *args, **kwargs):
        if not Experiment.table_exists():
            Experiment.create_table()
        
        if not Config.table_exists():
            Config.create_table()

        super().create_table(*args, **kwargs)

    # -- D -- 
        
    def dumps( self, as_dict: bool = False, prettify: bool = False, bare: bool = False ) -> str:
        """ 
        Dumps the JSON graph representing the protocol
        
        :param as_dict: If True, returns a dictionnary. A JSON string is returns otherwise
        :type as_dict: bool
        :param prettify: If True, the JSON string is indented.
        :type prettify: bool
        :param bare: If True, returns a bare dump i.e. the uris of the processes (and sub-protocols) of not returned. 
        Bare dumps allow creating a new protocols from scratch.
        :type bare: bool
        """

        graph = dict(
            title = self.get_title(),
            uri = ("" if bare else self.uri),
            nodes = {},
            links = [],
            interfaces = {},
            outerfaces = {},
        )

        for conn in self._connectors:
            link = conn.as_json()
            graph['links'].append(link)
        
        for k in self._processes:
            proc = self._processes[k]
            graph["nodes"][k] = proc.as_json(bare=bare)

        for k in self._interfaces:
            graph['interfaces'][k] = self._interfaces[k].as_json()

        for k in self._outerfaces:
            graph['outerfaces'][k] = self._outerfaces[k].as_json()

        graph["layout"] = self.get_layout()
        
        if as_dict:
            return graph
        else:
            if prettify:
                return json.dumps(graph, indent=4)
            else:
                return json.dumps(graph)
    
    @classmethod
    def from_graph( cls, graph: dict ) -> 'Protocol':
        """ 
        Create a new instance from a existing graph

        :return: The protocol
        :rtype": Protocol
        """
        
        proto = Protocol()
        proto.__build_from_dump(graph)
        proto.data["graph"] = proto.dumps(as_dict=True)
        proto.save()
        return proto
        
    # -- G --
    
    @property
    def graph(self):
        return self.data["graph"]
    
    def get_active_experiment(self):
        return self.job.experiment

    def get_process(self, name: str) -> Process:
        """ 
        Returns a process by its name.

        :return: The process
        :rtype": Process
        """
        return self._processes[name]
    
    def get_layout(self):
        return self.data.get("layout", {})
    
    def get_process_position(self, name: str):
        positions = self.get_layout()
        return positions.get(name, self._defaultPosition)

    def get_interface_of_target_port(self, target_port: InPort) -> Interface:
        """ 
        Returns interface with a given target input port
        
        :param target_port: The InPort
        :type target_port: InPort
        :return: The interface, None otherwise
        :rtype": Interface
        """
        
        for k in self._interfaces:
            port = self._interfaces[k].target_port
            if port is target_port:
                return self._interfaces[k]

        return None
    
    def get_outerface_of_target_port(self, target_port: OutPort) -> Outerface:
        """ 
        Returns interface with a given target output port
        
        :param target_port: The InPort
        :type target_port: OutPort
        :return: The outerface, None otherwise
        :rtype": Outerface
        """
        
        for k in self._outerfaces:
            port = self._outerfacess[k].target_port
            if port is target_port:
                return self._outerfacess[k]

        return None
    
    # -- I --

    def is_child(self, process: Process) -> bool:
        """ 
        Returns True if the process is in the Protocol, False otherwise.

        :param process: The process
        :type process: Process
        :return: True if the process is in the Protocol, False otherwise
        :rtype: bool
        """
        return process in self._processes.values()
    
    def is_interfaced_with(self, process: Process) -> bool:
        """ 
        Returns True if the input poort the process is an interface of the protocol
        """
        
        for k in self._interfaces:
            port = self._interfaces[k].target_port
            if process is port.parent.parent:
                return True

        return False

    def is_outerfaced_with(self, process: Process) -> bool:
        """ 
        Returns True if the input poort the process is an outerface of the protocol
        """
        for k in self._outerfaces:
            port = self._outerfaces[k].target_port
            if process is port.parent.parent:
                return True

        return False

    # -- L --

    def __build_from_dump( self, graph: (str, dict) ) -> 'Protocol':
        """ 
        Construct a Protocol instance using a setting dump.

        :return: The protocol
        :rtype: Protocol
        """

        if isinstance(graph, str):
            graph = json.loads(graph)
        
        if len(graph) == 0:
            return
        
        self.set_title(graph.get("title",""))
        self.set_instance_name(graph.get("title",""))
        processes = {}
        connectors = []
        interfaces = {}
        outerfaces = {}
        
        # create nodes
        
        for k in graph["nodes"]:
            node_uri = graph["nodes"][k].get("uri",None)
            node_type_str = graph["nodes"][k]["type"]
            
            try:
                process_t = Controller.get_model_type(node_type_str)
                
                if process_t is None:
                    raise Exception(f"Process {node_type_str} is not defined. Please ensure that the corresponding brick is loaded.")
                else:
                    if node_uri:
                        processes[k] = process_t.get(process_t.uri == node_uri)
                    else:
                        processes[k] = process_t()
                    self.add_process( k, processes[k] )

            except Exception as err:
                raise Error(f"An error occured. Error: {err}")
        
        # create interfaces and outerfaces

        for k in graph["interfaces"]:
            _to = graph["interfaces"][k]["to"]  #destination port of the interface
            proc_name = _to["node"]
            port_name = _to["port"]
            proc = processes[proc_name]
            port = proc.input.ports[port_name]
            interfaces[k] = port

        for k in graph["outerfaces"]:
            _to = graph["outerfaces"][k]["to"]  #destination port of the outerface
            proc_name = _to["node"]
            port_name = _to["port"]
            proc = processes[proc_name]
            port = proc.output.ports[port_name]
            outerfaces[k] = port
            
        self.__set_interfaces(interfaces)
        self.__set_outerfaces(outerfaces)
        
        # create links
        
        for link in graph["links"]:
            proc_name = link["from"]["node"]
            lhs_port_name = link["from"]["port"]
            lhs_proc = processes[proc_name]

            proc_name = link["to"]["node"]
            rhs_port_name = link["to"]["port"]
            rhs_proc = processes[proc_name]

            connector = (lhs_proc>>lhs_port_name | rhs_proc<<rhs_port_name)
            connectors.append(connector)
            self.add_connector(connector)
    
    # -- P --
    
    # -- R --
    
    async def _run_before_task(self, *args, **kwargs):
        if self.is_running or self.is_finished:
            return
        
        self._set_inputs()
        
        e = self.get_active_experiment()
        if e is None:
            raise Error("Protocol", "_run", "No experiment defined")

        e.save()

        for k in self._processes:
            job = self._processes[k].job
            job.experiment = e
            job.save()
        
        await super()._run_before_task(*args, **kwargs)
        
    async def task(self):
        """ 
        BUILT-IN PROTOCOL TASK
        
        Runs the process and save its state in the database.
        Override mother class method.
        """
        
        sources = []
        for k in self._processes:
            proc = self._processes[k]
            if proc.is_ready or self.is_interfaced_with(proc):
                sources.append(proc)
        
        aws = []
        for proc in sources:
            aws.append( proc._run() )
        
        if len(aws):
            await asyncio.gather(*aws)

    async def _run_after_task(self, *args, **kwargs):
        if self.is_finished:
            return
        
        # Exit the function if an inner process has not yet finished!
        for k in self._processes:
            if not self._processes[k].is_finished:
                return

        # Good! The protocol task is finished!
        e = self.get_active_experiment()
        e.is_in_progress = False
        e.save()

        self._set_outputs()
        await super()._run_after_task()

    # -- S --

    def set_active_experiment(self, experiment: Experiment):
        job = self.job
        job.set_experiment(experiment)
        experiment.protocol_job_uri = job.uri

    def _set_inputs(self, *args, **kwargs):
        """
        Propagate resources through interfaces
        """
        
        for k in self._interfaces:
            port = self._interfaces[k].target_port
            port.resource = self.input[k]

    def _set_outputs(self, *args, **kwargs):
        """
        Propagate resources through outerfaces
        """
        
        for k in self._outerfaces:
            port = self._outerfaces[k].target_port
            self.output[k] = port.resource

    #def __init_pre_start_event(self):
    #    self._event_listener.add('pre_start', self._set_inputs)

    def __init_on_end_event(self):
        """
        Attach method `_run_after_task` to all sink processes to ensure that this method is called after
        all inner processes have finished.
        """
        
        sinks = []
        for k in self._processes:
            proc = self._processes[k]
            if self.is_outerfaced_with(proc) or not proc.output.is_connected:
                sinks.append(proc)

        for proc in sinks:
            proc.on_end( self._run_after_task )

    def __set_input_specs(self, input_specs):
        self.input_specs = input_specs
        for k in self.input_specs:
            self._input.create_port(k,self.input_specs[k])

        for k in input_specs:
            for t in input_specs[k]:
                if t is None:
                    input_specs[k] = None
                else:
                    input_specs[k] = t.__name__

        self.data['input_specs'] = input_specs

    def __set_output_specs(self, output_specs):
        self.output_specs = output_specs
        for k in self.output_specs:
            self._output.create_port(k,self.output_specs[k])

        for k in output_specs:
            for t in output_specs[k]:
                if t is None:
                    output_specs[k] = None
                else:
                    output_specs[k] = t.__name__
            
        self.data['output_specs'] = output_specs

    def __set_interfaces(self, interfaces: dict):
        input_specs = {}
        for k in interfaces:
            input_specs[k] = interfaces[k]._resource_types

        self.__set_input_specs(input_specs)

        for k in interfaces:
            source_port = self.input.ports[k]
            self._interfaces[k] = Interface(name=k, source_port=source_port, target_port=interfaces[k])

    def __set_outerfaces(self, outerfaces: dict):
        output_specs = {}
        for k in outerfaces:
            output_specs[k] = outerfaces[k]._resource_types

        self.__set_output_specs(output_specs)

        for k in outerfaces:
            source_port = self.output.ports[k]
            self._outerfaces[k] = Outerface(name=k, source_port=source_port, target_port=outerfaces[k])

        #self._outerfaces = outerfaces

# ####################################################################
#
# Resource class
#
# ####################################################################

class Resource(Viewable, SystemTrackable):
    """
    Resource class.
    
    :property process: The process that created he resource
    :type process: Process
    """

    job = ForeignKeyField(Job, null=True, backref='resources')

    _table_name = 'gws_resource'

    # -- A --

    def archive(self, status: bool):
        if self.is_archived == status:
            return True

        with DbManager.db.atomic() as transaction:
            try:
                tf = self.job.archive(status) and super().archive(status)
                if not tf:
                    transaction.rollback()
                    return False
                else:
                    return True
            except:
                transaction.rollback()
                return False

    def as_json(self, stringify: bool=False, prettify: bool=False) -> (str, dict, ):
        """
        Returns JSON string or dictionnary representation of the model.
        
        :param stringify: If True, returns a JSON string. Returns a python dictionary otherwise. Defaults to False
        :type stringify: bool
        :param prettify: If True, indent the JSON string. Defaults to False.
        :type prettify: bool
        :return: The representation
        :rtype: dict, str
        """
        
        _json = super().as_json()

        if not self.job is None:
            _json.update({
                "job_uri": self.job.uri,
                "experiment_uri": self.job.experiment.uri,
            })
  
        if stringify:
            if prettify:
                return json.dumps(_json, indent=4)
            else:
                return json.dumps(_json)
        else:
            return _json
    
    # -- D --

    def remove(self):
        if self.is_deleted:
            return True

        with DbManager.db.atomic() as transaction:
            try:
                tf = self.job.remove() and super().remove()
                if not tf:
                    transaction.rollback()
                    return False
                else:
                    return True
            except:
                transaction.rollback()
                return False
    
    # -- E --
    
    def _export(self, file_path: str, file_format:str = None):
        """ 
        Export to a give repository

        :param file_path: The destination file path
        :type file_path: str
        """
        
        #@ToDo: ensure that this method is only called by an Importer
        
        pass
    
    # -- I --
    
    @classmethod
    def _import(cls, file_path: str, file_format:str = None) -> any:
        """ 
        Import a give from repository

        :param file_path: The source file path
        :type file_path: str
        :returns: the parsed data
        :rtype any
        """
        
        #@ToDo: ensure that this method is only called by an Importer 
        pass
    
    # -- P --

    # -- S --

    def _set_job(self, job: 'Job'):
        """ 
        Sets the process of the resource.

        :param process: The process
        :type process: Process
        """

        if not isinstance(job, Job):
            raise Error("Resource", "_set_job", "The job must be an instance of Job.")

        self.job = job

# ####################################################################
#
# ResourceSet class
#
# ####################################################################

class ResourceSet(Resource):
    
    _set: dict = None
    _resource_types = (Resource, )
    
    def __init__(self, *args, **kwargs):
        super().__init__(*args, **kwargs)

        if self.id is None:
            self.data["set"] = {}
            self._set = {}
        
        if self._set is None:
            self._set = {}
    
    def exists( self, resource ) -> bool:
        return resource in self._set

    def len(self):
        return self.len()
    
    def __contains__(self, val):
        return val in self.set
    
    def __len__(self):
        return len(self.set)

    def __getitem__(self, key):
        return self.set[key]

    def remove(self, key):
        del self._set[key]

    def __setitem__(self, key, val):
        if not isinstance(val, self._resource_types):
            raise Error("ResourceSet", "__setitem__", f"The value must be an instance of {self._resource_types}. The actual value is a {type(val)}.")
        
        self.set[key] = val

    def save(self, *args, **kwrags):

        with DbManager.db.atomic() as transaction:
            try:
                self.data["set"] = {}
                for k in self._set:
                    if not (self._set[k].is_saved() or self._set[k].save()):
                        raise Exception("ResourceSet", "save", f"Cannot save the resource '{k}' of the resource set")

                    self.data["set"][k] = {
                        "uri": self._set[k].uri,
                        "type": self._set[k].full_classname()
                    }    

                return super().save(*args, **kwrags)

            except Exception as err:
                transaction.rollback()
                raise Error("ResourceSet", "save", f"Error: {err}")

    @property
    def set(self):
        if self.is_saved() and len(self._set) == 0:
            for k in self.data["set"]:
                uri = self.data["set"][k]["uri"]
                rtype = self.data["set"][k]["type"]
                self._set[k] = Controller.fetch_model(rtype, uri)
        
        return self._set

# ####################################################################
#
# ViewModel class
#
# ####################################################################

class ViewModel(Model):
    """ 
    ViewModel class.

    :property model_id: Id of the Model of the ViewModel
    :type model: int
    :property model_type: Type of the Model of the ViewModel
    :type model_type: str
    :property template: The view template
    :type template: ViewTemplate
    :property model_specs: List containing the type of the default Models associated with the ViewModel.
    :type model_specs: list
    """

    model_id: int = IntegerField(index=True)
    model_type :str = CharField(index=True)
    model_specs: list = []
    template: ViewTemplate = None

    _model = None

    _table_name = 'gws_view_model'
<<<<<<< HEAD
    _fts_model = 'ViewModelFTSDocument'
    _fts_fields = {'title': 2.0, 'content': 1.0}
=======
    _fts_fields = {'title': 2.0, 'description': 1.0}
>>>>>>> 2c448624

    def __init__(self, *args, model: Model = None, **kwargs):
        super().__init__(*args, **kwargs)
        
        if isinstance(model, Model):
            self._model = model
            self._model.register_vmodel_specs( [type(self)] )

        if not self.id is None:
            self._model = self.model

    # -- A --

    def as_json(self, stringify: bool=False, prettify: bool=False) -> (str, dict, ):
        """
        Returns JSON string or dictionnary representation of the model.
        
        :param stringify: If True, returns a JSON string. Returns a python dictionary otherwise. Defaults to False
        :type stringify: bool
        :param prettify: If True, indent the JSON string. Defaults to False.
        :type prettify: bool
        :return: The representation
        :rtype: dict, str
        """
        
        _json = {
            "uri": self.uri,
            "type": self.type,
            "data" : self.data,
            "model": self.model.as_json(),
            "creation_datetime" : str(self.creation_datetime),
        }
        
        if stringify:
            if prettify:
                return json.dumps(_json, indent=4)
            else:
                return json.dumps(_json)
        else:
            return _json
        
    def as_html(self):
        """
        Returns HTML representation of the view model.

        :return: The HTML text
        :rtype: str
        """

        return f"<div class='gview:model' json='true'>{self.as_json()}</div>"


    # -- C --

    # -- D --
    
    @property
    def description(self) -> str:
        """
        Returns the description. Alias of :meth:`get_description`
        
        :return: The description
        :rtype: str
        """
        
        return self.get_description()

    # -- F --

    # -- G --
    
    def get_description(self) -> str:
        """
        Returns the description
        
        :return: The description
        :rtype: str
        """
        
        return self.data.get("description", "")
    
    def get_title(self) -> str:
        """ 
        Get the title.
        """
        
        return self.data.get("title", "")

    # -- M --

    @property
    def model(self):
        if not self._model is None:
            return self._model

        model_t = Controller.get_model_type(self.model_type)
        model = model_t.get(model_t.id == self.model_id)
        self._model = model.cast()
        return self._model
    
    # -- R --

    @classmethod
    def register_to_models(cls):
        for model_t in cls.model_specs:
            model_t.register_vmodel_specs( [cls] )

    def render(self, data: dict = None) -> str:
        """
        Renders the view of the view model.

        :param data: Rendering parameters
        :type data: dict
        :return: The rendering
        :rtype: str
        """
        if isinstance(data, dict):
            self.set_data(data)
  
        return self.template.render(self)
    
    # -- S --
    
    def set_description(self, text: str):
        """
        Returns the description.
        
        :param text: The description text
        :type text: `str`
        """
        
        self.data["description"] = text
    
    def set_model(self, model: None):
        if not self.model_id is None:
            raise Error(self.classname(),"save","A model already exists")
        
        self._model = model

        if model.is_saved():
            self.model_id = model.id


    def set_template(self, template: ViewTemplate):
        """
        Sets the view template.

        :param template: The view template
        :type template: ViewTemplate
        """
        if not isinstance(template, ViewTemplate):
            raise Error(self.classname(),"set_template","The template must be an instance of ViewTemplate")

        self.template = template
    
    def set_title(self, title: str):
        """ 
        Set the title

        :param title: The title
        :type title: str
        """
        self.data["title"] = title
    

    def save(self, *args, **kwargs):
        """
        Saves the view model
        """
        if self._model is None:
            raise Error(self.classname(),"save","The ViewModel has no model")
        else:
            if not self.model_id is None and self._model.id != self.model_id:
                raise Error(self.classname(),"save","It is not allowed to change model of the ViewModel that is already saved")
                
            with DbManager.db.atomic() as transaction:
                try:
                    if self._model.save(*args, **kwargs):
                        self.model_id = self._model.id
                        self.model_type = self._model.full_classname()
                        return super().save(*args, **kwargs)
                    else:
                        raise Exception(self.classname(),"save","Cannot save the vmodel. Please ensure that the model of the vmodel is saved before")
                except Exception as err:
                    transaction.rollback()
                    raise Error("ViewModel", "save", f"Error message: {err}")
    
    # -- T --
    
    @property
    def title(self):
        """ 
        Get the title.
        """
        
        return self.data.get("title", "")
    
    @title.setter
    def title(self, text:str):
        """ 
        Set the title.
        """
        
        if self.data is None:
            self.data = {}
            
        self.data["title"] = text
    

# ####################################################################
#
# HTMLViewModel class
#
# ####################################################################

class HTMLViewModel(ViewModel):
    """ 
    HTMLViewModel class.

    :property model: The model of the view model
    :type model: Process
    """

    template = HTMLViewTemplate("{{ vmodel.as_html() }}")

# ####################################################################
#
# JSONViewModel class
#
# ####################################################################

class JSONViewModel(ViewModel):
    """ 
    JSONViewModel class.

    :property model: The model of the view model
    :type model: Resource
    """

    template = JSONViewTemplate("{{ vmodel.as_json() }}")
<|MERGE_RESOLUTION|>--- conflicted
+++ resolved
@@ -884,11 +884,6 @@
     _job: 'Job' = None  #ref to the current job
 
     _is_singleton = True
-<<<<<<< HEAD
-    _fts_model = 'ProcessFTSDocument'
-    _fts_fields = {'title': 2.0, 'content': 1.0}
-=======
->>>>>>> 2c448624
     _is_deletable = False
     _table_name = 'gws_process'
 
@@ -1432,12 +1427,6 @@
     is_in_progress = BooleanField(default=True, index=True)
     
     _table_name = 'gws_experiment'
-<<<<<<< HEAD
-    _fts_model = 'ExperimentFTSDocument'
-    _fts_fields = {'title': 2.0, 'content': 1.0}
-
-=======
->>>>>>> 2c448624
     
     _protocol = None
     _protocol_job = None
@@ -2870,12 +2859,7 @@
     _model = None
 
     _table_name = 'gws_view_model'
-<<<<<<< HEAD
-    _fts_model = 'ViewModelFTSDocument'
-    _fts_fields = {'title': 2.0, 'content': 1.0}
-=======
     _fts_fields = {'title': 2.0, 'description': 1.0}
->>>>>>> 2c448624
 
     def __init__(self, *args, model: Model = None, **kwargs):
         super().__init__(*args, **kwargs)
