--- conflicted
+++ resolved
@@ -7,11 +7,6 @@
 import os
 import asyncio
 import concurrent.futures
-<<<<<<< HEAD
-=======
-from typing import Any
-import uuid
->>>>>>> 38111715
 import inspect
 import hashlib
 import urllib.parse
@@ -43,570 +38,6 @@
 
 # ####################################################################
 #
-<<<<<<< HEAD
-=======
-# Model class
-#
-# ####################################################################
- 
-class Model(BaseModel):
-    """
-    Model class
-
-    :property id: The id of the model (in database)
-    :type id: `int`
-    :property uri: The unique resource identifier of the model
-    :type uri: `str`
-    :property type: The type of the model (the full class name)
-    :type type: `str`
-    :property creation_datetime: The creation datetime of the model
-    :type creation_datetime: `datetime`
-    :property save_datetime: The last save datetime in database
-    :type save_datetime: `datetime`
-    :property is_archived: True if the model is archived, False otherwise. Defaults to False
-    :type is_archived: `bool`
-    :property data: The data of the model
-    :type data: `dict`
-    :property hash: The hash of the model
-    :type hash: `str`
-    """
-    
-    id = IntegerField(primary_key=True)
-    uri = CharField(null=True, index=True)
-    type = CharField(null=True, index=True)
-    creation_datetime = DateTimeField(default=datetime.now, index=True)
-    save_datetime = DateTimeField(index=True)
-    is_archived = BooleanField(default=False, index=True)
-    hash = CharField(null=True, index=True)
-    data = BaseModel.JSONField(null=True, index=True)
-    #document = TextField(null=True, index=True)
-    
-    _kv_store: 'KVStore' = None
-    _is_singleton = False
-    _is_removable = True
-    
-    _fts_fields = {}
-    _is_fts_active = True
-    
-    _table_name = 'gws_model'
-    
-    settings = Settings.retrieve()
-    _LAB_URI = settings.get_data("uri")
-    
-    
-    def __init__(self, *args, **kwargs):
-        super().__init__(*args, **kwargs)
-        
-        if not self.id and self._is_singleton:
-            try:
-                cls = type(self)
-                model = cls.get(cls.type == self.full_classname())
-            except:
-                model = None
-            
-            if model:
-                # /!\ Shallow copy all properties (i.e. object cast) 
-                # Prevent creating duplicates of processes having a representation in the db.
-                for prop in model.property_names(Field):
-                    val = getattr(model, prop)
-                    setattr(self, prop, val) 
-        
-        if self.uri is None:
-            self.uri = str(uuid.uuid4())
-
-        if self.data is None:
-            self.data = {}
-
-        # ensures that field type is allways equal to the name of the class
-        if self.type is None:
-            self.type = self.full_classname()
-        elif self.type != self.full_classname():
-            # allow object cast after ...
-            pass
-        
-        from gws.store import KVStore
-        self._kv_store = KVStore(self.kv_store_path)
-
-    # -- A --
-    
-    def archive(self, tf: bool) -> bool:
-        """
-        Archive of Unarchive the model
-        
-        :param tf: True to archive, False to unarchive
-        :type tf: `bool`
-        :return: True if sucessfully done, False otherwise
-        :rtype: `bool`
-        """
-        
-        if self.is_archived == tf:
-            return True
-        
-        self.is_archived = tf
-        cls = type(self)
-        return self.save(only=[cls.is_archived])
-        
-    # -- B --
-    
-    @staticmethod
-    def barefy( data: dict, sort_keys=False ):
-        if isinstance(data, dict):
-            data = json.dumps(data, sort_keys=sort_keys)
-        data = re.sub(r"\"(([^\"]*_)?uri|save_datetime|creation_datetime|hash)\"\s*\:\s*\"([^\"]*)\"", r'"\1": ""', data)
-        return json.loads(data)
-    
-    # -- C --
-    
-    def __create_hash_object(self):
-        h = hashlib.blake2b()
-        h.update(self._LAB_URI.encode())
-        exclusion_list = (ForeignKeyField, Model.JSONField, ManyToManyField, BlobField, AutoField, BigAutoField, )
-        for prop in self.property_names(Field, exclude=exclusion_list) :
-            if prop in ["id", "hash"]:
-                continue
-            val = getattr(self, prop)            
-            h.update( str(val).encode() )
-         
-        for prop in self.property_names(Model.JSONField):
-            val = getattr(self, prop)
-            h.update( json.dumps(val, sort_keys=True).encode() )
-            
-        for prop in self.property_names(BlobField):
-            val = getattr(self, prop)
-            h.update( val )
-            
-        for prop in self.property_names(ForeignKeyField):
-            val = getattr(self, prop)
-            if isinstance(val, Model):
-                h.update( val.hash.encode() )
-
-        return h
-    
-    def __compute_hash(self):
-        ho = self.__create_hash_object()
-        return ho.hexdigest()
-
-    def cast(self) -> 'Model':
-        """
-        Casts a model instance to its `type` in database
-
-        :return: The model
-        :rtype: `Model` instance
-        """
-        
-        from .service.model_service import ModelService
-        
-        if self.type == self.full_classname():
-            return self
-        
-        # instanciate the class and shallow copy data
-        new_model_t = ModelService.get_model_type(self.type)
-        model = new_model_t()
-        for prop in self.property_names(Field):
-            val = getattr(self, prop)
-            setattr(model, prop, val)
-
-        return model
-
-    def clear_data(self, save: bool = False):
-        """
-        Clears the `data`
-    
-        :param save: If True, save the model the `data` is cleared
-        :type save: bool
-        """
-        self.data = {}
-        if save:
-            self.save()
-
-    @classmethod
-    def create_table(cls, *args, **kwargs):
-        if cls.table_exists():
-            return
-
-        if cls.fts_model():
-            cls.fts_model().create_table()
-
-        super().create_table(*args, **kwargs)
-
-    # -- D --
-
-    def delete_instance(self, *args, **kwargs):
-        self.kv_store.remove()
-        super().delete_instance(*args, **kwargs)
-        
-    @classmethod
-    def drop_table(cls):
-        if cls.fts_model():
-            cls.fts_model().drop_table()
-        
-        from gws.store import KVStore
-        KVStore.remove_all(folder=cls._table_name)
-        
-        super().drop_table()
-
-    # -- E --
-        
-    def __eq__(self, other: 'Model') -> bool:
-        """ 
-        Compares the model with another model. The models are equal if they are 
-        identical (same handle in memory) or have the same id in the database
-
-        :param other: The model to compare
-        :type other: `Model`
-        :return: True if the models are equal
-        :rtype: bool
-        """
-        if not isinstance(other, Model):
-            return False
-
-        return (self is other) or ((self.id != None) and (self.id == other.id))
-    
-    # -- F --
-
-    def fetch_type_by_id(self, id) -> 'type':
-        """ 
-        Fecth the model type (string) by its `id` from the database and return the corresponding python type.
-        Use the proper table even if the table name has changed.
-
-        :param id: The id of the model
-        :type id: int
-        :return: The model type
-        :rtype: type
-        """
-        
-        from .service.model_service import ModelService
-        
-        cursor = self._db_manager.db.execute_sql(f'SELECT type FROM {self._table_name} WHERE id = ?', (str(id),))
-        row = cursor.fetchone()
-        if len(row) == 0:
-            raise Error("gws.model.Model", "fetch_type_by_id", "The model is not found.")
-        type_str = row[0]
-        model_t = ModelService.get_model_type(type_str)
-        return model_t
-
-    # -- G --
-
-    @staticmethod
-    def get_brick_dir(brick_name: str):
-        settings = Settings.retrieve()
-        return settings.get_dependency_dir(brick_name)
-        
-    @classmethod
-    def fts_model(cls):
-        if not cls.is_sqlite3_engine():
-            return None
-        
-        if not cls._fts_fields:
-            return None
-        
-        fts_class_name = to_camel_case(cls._table_name, capitalize_first=True) + "FTSModel"
-        
-        _FTSModel = type(fts_class_name, (BaseFTSModel, ), {
-            "_related_model" : cls
-        })
-
-        return _FTSModel
-
-    @classmethod
-    def get_by_uri(cls, uri: str) -> Any:
-        try:
-            return cls.get(cls.uri == uri)
-        except:
-            return None
-
-    # -- H --
-
-    def hydrate_with(self, data):
-        """
-        Hydrate the model with data
-        """
-
-        col_names = self.property_names(Field)
-        for prop in data:
-            if prop == "id":
-                continue
-
-            if prop in col_names:
-                setattr(self, prop, data[prop])
-            else:
-                self.data[prop] = data[prop]
-
-    # -- I --
-
-    def is_saved(self):
-        """ 
-        Returns True if the model is saved in db, False otherwise
-
-        :return: True if the model is saved in db, False otherwise
-        :rtype: bool
-        """
-        return bool(self.id)
-
-    # -- N -- 
-
-    # -- K --
-
-    @property
-    def kv_store(self) -> 'KVStore':
-        """ 
-        Returns the path of the KVStore of the model
-
-        :return: The path of the KVStore
-        :rtype: str
-        """
-        return self._kv_store
-    
-    @property
-    def kv_store_path(self) -> str:
-        """ 
-        Returns the path of the KVStore of the model
-
-        :return: The path of the KVStore
-        :rtype: str
-        """
-        return os.path.join(self._table_name, self.uri)
-    
-    # -- R --
-    
-    def refresh(self):
-        """ 
-        Refresh a model using db value
-
-        :return: The path of the KVStore
-        :rtype: str
-        """
-        
-        cls = type(self)
-        if self.id:
-            db_object = cls.get_by_id(cls.id)
-            for prop in db_object.property_names(Field):
-                db_val = getattr(db_object, prop)
-                setattr(self, prop, db_val) 
-
-
-    @classmethod
-    def select(cls, *args, **kwargs):
-        if not cls.table_exists():
-            cls.create_table()
-            
-        return super().select(*args, **kwargs)
-
-    @classmethod
-    def select_me(cls, *args, **kwargs):
-        if not cls.table_exists():
-            cls.create_table()
-
-        return cls.select( *args, **kwargs ).where(cls.type == cls.full_classname())
-    
-    @classmethod
-    def search(cls, phrase: str):
-        if cls.is_sqlite3_engine():
-            _FTSModel = cls.fts_model()
-
-            if _FTSModel is None:
-                raise Error("gws.model.Model", "search", "No FTSModel model defined")
-
-            return _FTSModel.search_bm25(
-                phrase, 
-                weights={'title': 2.0, 'content': 1.0},
-                with_score=True,
-                score_alias='search_score'
-            )
-        elif cls.is_mysql_engine():
-            return cls.select().where(cls.Match(cls.data, phrase))
-
-    def set_data(self, data: dict):
-        """ 
-        Sets the `data`
-
-        :param data: The input data
-        :type data: dict
-        :raises Exception: If the input parameter data is not a `dict`
-        """
-        if isinstance(data,dict):
-            self.data = data
-        else:
-            raise Error("gws.model.Model", "set_data","The data must be a JSONable dictionary")
-
-    def _save_fts_document(self):
-        _FTSModel = self.fts_model()
-
-        if _FTSModel is None:
-            return True  #-> no fts fields given -> nothing to do!
-        
-        try:
-            doc = _FTSModel.get_by_id(self.id)  
-        except:
-            doc = _FTSModel(rowid=self.id)
-
-        title = []
-        content = []
-
-        for field in self._fts_fields:
-            score = self._fts_fields[field]
-            if field in self.data:
-                if score > 1:
-                    if isinstance(self.data[field], list):
-                        title.append( "\n".join([str(k) for k in self.data[field]]) )
-                    else:
-                        title.append(str(self.data[field]))
-                else:
-                    content.append(str(self.data[field]))
-
-        doc.title = '\n'.join(title)
-        doc.content = '\n'.join(content)
-
-        return doc.save()
-
-
-    def save(self, *args, **kwargs) -> bool:
-        """ 
-        Sets the `data`
-
-        :param data: The input data
-        :type data: dict
-        :raises Exception: If the input data is not a `dict`
-        """
-
-        if not self.table_exists():
-            self.create_table()
-
-        _FTSModel = self.fts_model()
-
-        with self._db_manager.db.atomic() as transaction:
-            try:
-                if self._is_fts_active:
-                    if not self._save_fts_document():
-                        raise Error("gws.model.Model", "save", "Cannot save related FTS document")
-
-                #self.kv_store.save()
-                self.save_datetime = datetime.now()
-                self.hash = self.__compute_hash()
-                return super().save(*args, **kwargs)
-            except Exception as err:
-                transaction.rollback()
-                raise Error("gws.model.Model", "save", f"Error message: {err}")
-
-
-
-    @classmethod
-    def save_all(cls, model_list: list = None) -> bool:
-        """
-        Automically and safely save a list of models in the database. If an error occurs
-        during the operation, the whole transactions is rolled back.
-
-        :param model_list: List of models
-        :type model_list: list
-        :return: True if all the model are successfully saved, False otherwise. 
-        :rtype: bool
-        """
-        with cls._db_manager.db.atomic() as transaction:
-            try:
-                #if model_list is None:
-                #    return
-                
-                for m in model_list:
-                    #if isinstance(m, cls):
-                    m.save()
-            except Exception as err:
-                transaction.rollback()
-                raise Error("gws.model.Model", "save_all", f"Error message: {err}")
-
-        return True
-    
-    # -- T --
-    
-    def to_json(self, *, show_hash=False, bare: bool=False, stringify: bool=False, prettify: bool=False, jsonifiable_data_keys: list=[], **kwargs) -> (str, dict, ):
-        """
-        Returns a JSON string or dictionnary representation of the model.
-
-        :param show_hash: If True, returns the hash. Defaults to False
-        :type show_hash: `bool`
-        :param stringify: If True, returns a JSON string. Returns a python dictionary otherwise. Defaults to False
-        :type stringify: `bool`
-        :param prettify: If True, indent the JSON string. Defaults to False.
-        :type prettify: `bool`
-        :param jsonifiable_data_keys: If is empty, `data` is fully jsonified, otherwise only specified keys are jsonified
-        :type jsonifiable_data_keys: `list` of `str`        
-        :return: The representation
-        :rtype: `dict`, `str`
-        """
-      
-        _json = {}
-        
-        jsonifiable_data_keys
-        if not isinstance(jsonifiable_data_keys, list):
-            jsonifiable_data_keys = []
-
-        exclusion_list = (ForeignKeyField, ManyToManyField, BlobField, AutoField, BigAutoField, )
-
-        for prop in self.property_names(Field, exclude=exclusion_list) :
-            if prop in ["id"]:
-                continue
-
-            if prop.startswith("_"):
-                continue  #-> private or protected property
-
-            val = getattr(self, prop)
-
-            if prop == "data":
-                _json[prop] = {}
-
-                if len(jsonifiable_data_keys) == 0:
-                    _json[prop] = jsonable_encoder(val)
-                else:
-                    for k in jsonifiable_data_keys:
-                        if k in val:
-                            _json[prop][k] = jsonable_encoder(val[k])
-            else:
-                _json[prop] = jsonable_encoder(val)
-                if bare:
-                    if prop == "uri" or prop == "hash" or isinstance(val, (datetime, DateTimeField, DateField)):
-                        _json[prop] = ""
-
-        if not show_hash:
-            del _json["hash"]
-
-        if stringify:
-            if prettify:
-                return json.dumps(_json, indent=4)
-            else:
-                return json.dumps(_json)
-        else:
-            return _json
-
-    # -- U --
-    
-    @property
-    def user_data(self) -> dict:
-        """
-        Get user data
-        
-        :return: User data
-        :rtype: `dict`
-        """
-        
-        if not "_user_data_" in self.data:
-            self.data["_user_data_"] = {}
-            
-        return self.data["_user_data_"]
-    
-    # -- V --
-    
-    def verify_hash(self) -> bool:
-        """
-        Verify the current hash of the model
-        
-        :return: True if the hash is valid, False otherwise
-        :rtype: `bool`
-        """
-        
-        return self.hash == self.__compute_hash()
-        
-# ####################################################################
-#
->>>>>>> 38111715
 # User class
 #
 # ####################################################################
@@ -799,7 +230,7 @@
             return User.get(User.group == cls.SYSUSER_GROUP)
 
     @classmethod
-    def get_by_email(cls, email: str) -> User:
+    def get_by_email(cls, email: str) -> 'User':
         try:
             return cls.get(cls.email == email)
         except:
