--- conflicted
+++ resolved
@@ -4,14 +4,10 @@
 # About us: https://gencovery.com
 
 import json
-<<<<<<< HEAD
 from typing import List, Union
 
 from peewee import CharField
 
-=======
-from peewee import  CharField
->>>>>>> 46fd0b80
 from gws.model import Viewable
 
 
