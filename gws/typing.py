# LICENSE
# This software is the exclusive property of Gencovery SAS.
# The use and distribution of this software is prohibited without the prior consent of Gencovery SAS.
# About us: https://gencovery.com

import json
<<<<<<< HEAD
import inspect
from peewee import  CharField
=======
from typing import List, Union

from peewee import CharField

>>>>>>> d4665bd6
from gws.model import Viewable


class Path:
    """
    Path type class
    """
    pass


class URL:
    """
    URL type class
    """
    pass

# ####################################################################
#
# ProcessType class
#
# ####################################################################


class ProcessType(Viewable):
    """
    ProcessType class. This class allows storing information on all the types of the processes in the system.

    :property ptype: The type of the related process.
    :type ptype: `str`
    :property base_ptype: The base type of the related process. The base type is either `gws.model.Process` or `gws.model.Protocol`
    :type base_ptype: `str`
    """

    ptype: str = CharField(null=True, index=True, unique=True)
    base_ptype: str = CharField(null=True, index=True)

    _table_name = 'gws_process_type'

    def to_json(self, *, stringify: bool = False, prettify: bool = False, **kwargs) -> Union[str, dict]:
        from gws.service.model_service import ModelService

        _json = super().to_json(**kwargs)
        model_t = ModelService.get_model_type(self.ptype)
        specs = model_t.input_specs
        _json["input_specs"] = {}
        for name in specs:
            _json["input_specs"][name] = []
            t_list = specs[name]
            if not isinstance(t_list, tuple):
                t_list = (t_list, )

            for t in t_list:
                if t is None:
                    _json["input_specs"][name].append(None)
                else:
                    _json["input_specs"][name].append(t.full_classname())

        specs = model_t.output_specs
        _json["output_specs"] = {}
        for name in specs:
            _json["output_specs"][name] = []
            t_list = specs[name]
            if not isinstance(t_list, tuple):
                t_list = (t_list, )

            for t in t_list:
                if t is None:
                    _json["output_specs"][name].append(None)
                else:
                    _json["output_specs"][name].append(t.full_classname())

        _json["config_specs"] = model_t.config_specs
        for k in _json["config_specs"]:
            spec = _json["config_specs"][k]
            if "type" in spec and isinstance(spec["type"], type):
                t_str = spec["type"].__name__
                _json["config_specs"][k]["type"] = t_str
<<<<<<< HEAD
        
        _json["data"]["title"] = model_t.title
        _json["data"]["description"] = model_t.description
        _json["data"]["doc"] = inspect.getdoc(model_t)
=======
>>>>>>> d4665bd6

        if stringify:
            if prettify:
                return json.dumps(_json, indent=4)
            else:
                return json.dumps(_json)
        else:
            return _json

    def get_ptypes_array(self) -> List[str]:
        """
        Return the ptypes as an array by splitting with .
        """
        return self.ptype.split('.')

# ####################################################################
#
# ResourceType class
#
# ####################################################################


class ResourceType(Viewable):
    """
    ResourceType class. This class allows storing information on all the types of the resources in the system.

    :property rtype: The type of the related resource.
    :type rtype: `str`
    :property base_rtype: The base type of the related resource. The base type is either `gws.model.Resource`
    :type base_ptype: `str`
    """

    rtype = CharField(null=True, index=True, unique=True)
    base_rtype = CharField(null=True, index=True)
<<<<<<< HEAD
    
    _table_name = 'gws_resource_type'


    def to_json(self, *, stringify: bool=False, prettify: bool=False, **kwargs) -> (str, dict, ):
        from gws.service.model_service import ModelService
        
        _json = super().to_json(**kwargs)
        model_t = ModelService.get_model_type(self.rtype)

        _json["data"]["title"] = model_t.title
        _json["data"]["description"] = model_t.description
        _json["data"]["doc"] = inspect.getdoc(model_t)

        if stringify:
            if prettify:
                return json.dumps(_json, indent=4)
            else:
                return json.dumps(_json)
        else:
            return _json
=======

    _table_name = 'gws_resource_type'
>>>>>>> d4665bd6
<|MERGE_RESOLUTION|>--- conflicted
+++ resolved
@@ -4,17 +4,9 @@
 # About us: https://gencovery.com
 
 import json
-<<<<<<< HEAD
-import inspect
-from peewee import  CharField
-=======
 from typing import List, Union
-
 from peewee import CharField
-
->>>>>>> d4665bd6
 from gws.model import Viewable
-
 
 class Path:
     """
@@ -90,13 +82,10 @@
             if "type" in spec and isinstance(spec["type"], type):
                 t_str = spec["type"].__name__
                 _json["config_specs"][k]["type"] = t_str
-<<<<<<< HEAD
         
         _json["data"]["title"] = model_t.title
         _json["data"]["description"] = model_t.description
         _json["data"]["doc"] = inspect.getdoc(model_t)
-=======
->>>>>>> d4665bd6
 
         if stringify:
             if prettify:
@@ -131,7 +120,6 @@
 
     rtype = CharField(null=True, index=True, unique=True)
     base_rtype = CharField(null=True, index=True)
-<<<<<<< HEAD
     
     _table_name = 'gws_resource_type'
 
@@ -152,8 +140,4 @@
             else:
                 return json.dumps(_json)
         else:
-            return _json
-=======
-
-    _table_name = 'gws_resource_type'
->>>>>>> d4665bd6
+            return _json